/*
 * Copyright (C) 2019 The Android Open Source Project
 *
 * Licensed under the Apache License, Version 2.0 (the "License");
 * you may not use this file except in compliance with the License.
 * You may obtain a copy of the License at
 *
 *      http://www.apache.org/licenses/LICENSE-2.0
 *
 * Unless required by applicable law or agreed to in writing, software
 * distributed under the License is distributed on an "AS IS" BASIS,
 * WITHOUT WARRANTIES OR CONDITIONS OF ANY KIND, either express or implied.
 * See the License for the specific language governing permissions and
 * limitations under the License.
 */

#ifndef ANDROID_APEXD_APEXD_SESSION_H_
#define ANDROID_APEXD_APEXD_SESSION_H_

#include <android-base/result.h>

#include "apex_constants.h"

#include "session_state.pb.h"

#include <optional>

namespace android {
namespace apex {

// Starting from R, apexd prefers /metadata partition (kNewApexSessionsDir) as
// location for sessions-related information. For devices that don't have
// /metadata partition, apexd will fallback to the /data one
// (kOldApexSessionsDir).
static constexpr const char* kOldApexSessionsDir = "/data/apex/sessions";
static constexpr const char* kNewApexSessionsDir = "/metadata/apex/sessions";

// Returns top-level directory to store sessions metadata in.
// If device has /metadata partition, this will return
// /metadata/apex/sessions, on all other devices it will return
// /data/apex/sessions.
std::string GetSessionsDir();

// TODO(b/288309411): remove static functions in this class.
class ApexSession {
 public:
<<<<<<< HEAD
  // Migrates content of /data/apex/sessions to /metadata/apex/sessions.
  // If device doesn't have /metadata partition this call will be a no-op.
  // If /data/apex/sessions this call will also be a no-op.
  static android::base::Result<void> MigrateToMetadataSessionsDir();

  static android::base::Result<ApexSession> CreateSession(int session_id);
  static android::base::Result<ApexSession> GetSession(int session_id);
  static std::vector<ApexSession> GetSessions();
  static std::vector<ApexSession> GetSessionsInState(
      ::apex::proto::SessionState::State state);
=======
>>>>>>> b8bd5ea8
  ApexSession() = delete;

  const google::protobuf::RepeatedField<int> GetChildSessionIds() const;
  ::apex::proto::SessionState::State GetState() const;
  int GetId() const;
  const std::string& GetBuildFingerprint() const;
  const std::string& GetCrashingNativeProcess() const;
  const std::string& GetErrorMessage() const;
  bool IsFinalized() const;
  bool HasRollbackEnabled() const;
  bool IsRollback() const;
  int GetRollbackId() const;
  const google::protobuf::RepeatedPtrField<std::string> GetApexNames() const;
  const google::protobuf::RepeatedPtrField<std::string> GetApexFileHashes()
      const;
  const std::string& GetSessionDir() const;

  void SetChildSessionIds(const std::vector<int>& child_session_ids);
  void SetBuildFingerprint(const std::string& fingerprint);
  void SetHasRollbackEnabled(const bool enabled);
  void SetIsRollback(const bool is_rollback);
  void SetRollbackId(const int rollback_id);
  void SetCrashingNativeProcess(const std::string& crashing_process);
  void SetErrorMessage(const std::string& error_message);
  void AddApexName(const std::string& apex_name);
  void SetApexFileHashes(const std::vector<std::string>& hashes);

  android::base::Result<void> UpdateStateAndCommit(
      const ::apex::proto::SessionState::State& state);

  android::base::Result<void> DeleteSession() const;

  // Returns the directories containing the apexes staged for this session.
  std::vector<std::string> GetStagedApexDirs(
      const std::string& staged_session_dir) const;

  friend class ApexSessionManager;

 private:
  ApexSession(::apex::proto::SessionState state, std::string session_dir);
  ::apex::proto::SessionState state_;
  std::string session_dir_;
};

class ApexSessionManager {
 public:
  ApexSessionManager(ApexSessionManager&&) noexcept;
  ApexSessionManager& operator=(ApexSessionManager&&) noexcept;

  static std::unique_ptr<ApexSessionManager> Create(
      std::string sessions_base_dir);

  android::base::Result<ApexSession> CreateSession(int session_id);
  android::base::Result<ApexSession> GetSession(int session_id) const;
  std::vector<ApexSession> GetSessions() const;
  std::vector<ApexSession> GetSessionsInState(
      const ::apex::proto::SessionState::State& state) const;

  android::base::Result<void> MigrateFromOldSessionsDir(
      const std::string& old_sessions_base_dir);

  bool HasActiveSession();
  void DeleteFinalizedSessions();

 private:
  explicit ApexSessionManager(std::string sessions_base_dir);
  ApexSessionManager(const ApexSessionManager&) = delete;
  ApexSessionManager& operator=(const ApexSessionManager&) = delete;

  std::string sessions_base_dir_;
};

std::ostream& operator<<(std::ostream& out, const ApexSession& session);

}  // namespace apex
}  // namespace android

#endif  // ANDROID_APEXD_APEXD_SESSION_H<|MERGE_RESOLUTION|>--- conflicted
+++ resolved
@@ -44,19 +44,6 @@
 // TODO(b/288309411): remove static functions in this class.
 class ApexSession {
  public:
-<<<<<<< HEAD
-  // Migrates content of /data/apex/sessions to /metadata/apex/sessions.
-  // If device doesn't have /metadata partition this call will be a no-op.
-  // If /data/apex/sessions this call will also be a no-op.
-  static android::base::Result<void> MigrateToMetadataSessionsDir();
-
-  static android::base::Result<ApexSession> CreateSession(int session_id);
-  static android::base::Result<ApexSession> GetSession(int session_id);
-  static std::vector<ApexSession> GetSessions();
-  static std::vector<ApexSession> GetSessionsInState(
-      ::apex::proto::SessionState::State state);
-=======
->>>>>>> b8bd5ea8
   ApexSession() = delete;
 
   const google::protobuf::RepeatedField<int> GetChildSessionIds() const;
