/*
 * Copyright (C) 2021 The Android Open Source Project
 *
 * Licensed under the Apache License, Version 2.0 (the "License");
 * you may not use this file except in compliance with the License.
 * You may obtain a copy of the License at
 *
 *      http://www.apache.org/licenses/LICENSE-2.0
 *
 * Unless required by applicable law or agreed to in writing, software
 * distributed under the License is distributed on an "AS IS" BASIS,
 * WITHOUT WARRANTIES OR CONDITIONS OF ANY KIND, either express or implied.
 * See the License for the specific language governing permissions and
 * limitations under the License.
 */

#include <string>
#include <vector>

#include <android-base/file.h>
#include <android-base/scopeguard.h>
#include <android-base/stringprintf.h>
#include <gmock/gmock.h>
#include <gtest/gtest.h>

#include "apex_file_repository.h"
#include "apexd.h"
#include "apexd_test_utils.h"
#include "apexd_utils.h"

#include "com_android_apex.h"

namespace android {
namespace apex {

namespace fs = std::filesystem;

using android::apex::testing::ApexFileEq;
using android::apex::testing::IsOk;
using android::base::GetExecutableDirectory;
using android::base::make_scope_guard;
using android::base::StringPrintf;
using com::android::apex::testing::ApexInfoXmlEq;
using ::testing::ByRef;
using ::testing::UnorderedElementsAre;

static std::string GetTestDataDir() { return GetExecutableDirectory(); }
static std::string GetTestFile(const std::string& name) {
  return GetTestDataDir() + "/" + name;
}

// Apex that does not have pre-installed version, does not get selected
TEST(ApexdUnitTest, ApexMustHavePreInstalledVersionForSelection) {
  TemporaryDir built_in_dir;
  fs::copy(GetTestFile("apex.apexd_test.apex"), built_in_dir.path);
  fs::copy(GetTestFile("com.android.apex.cts.shim.apex"), built_in_dir.path);
  fs::copy(
      GetTestFile("com.android.apex.test.sharedlibs_generated.v1.libvX.apex"),
      built_in_dir.path);
  ApexFileRepository instance;
  // Pre-installed data needs to be present so that we can add data apex
  ASSERT_TRUE(IsOk(instance.AddPreInstalledApex({built_in_dir.path})));

  TemporaryDir data_dir;
  fs::copy(GetTestFile("apex.apexd_test.apex"), data_dir.path);
  fs::copy(GetTestFile("com.android.apex.cts.shim.apex"), data_dir.path);
  fs::copy(
      GetTestFile("com.android.apex.test.sharedlibs_generated.v1.libvX.apex"),
      data_dir.path);
  ASSERT_TRUE(IsOk(instance.AddDataApex(data_dir.path)));

  const auto all_apex = instance.AllApexFilesByName();
  // Pass a blank instance so that the data apex files are not considered
  // pre-installed
  const ApexFileRepository instance_blank;
  auto result = SelectApexForActivation(all_apex, instance_blank);
  ASSERT_EQ(result.size(), 0u);
  // When passed proper instance they should get selected
  result = SelectApexForActivation(all_apex, instance);
  ASSERT_EQ(result.size(), 4u);
  auto apexd_test_file =
      ApexFile::Open(StringPrintf("%s/apex.apexd_test.apex", data_dir.path));
  auto shim_v1 = ApexFile::Open(
      StringPrintf("%s/com.android.apex.cts.shim.apex", data_dir.path));
  auto shared_lib_1 = ApexFile::Open(StringPrintf(
      "%s/com.android.apex.test.sharedlibs_generated.v1.libvX.apex",
      built_in_dir.path));
  auto shared_lib_2 = ApexFile::Open(StringPrintf(
      "%s/com.android.apex.test.sharedlibs_generated.v1.libvX.apex",
      data_dir.path));
  ASSERT_THAT(result, UnorderedElementsAre(ApexFileEq(ByRef(*apexd_test_file)),
                                           ApexFileEq(ByRef(*shim_v1)),
                                           ApexFileEq(ByRef(*shared_lib_1)),
                                           ApexFileEq(ByRef(*shared_lib_2))));
}

// Higher version gets priority when selecting for activation
TEST(ApexdUnitTest, HigherVersionOfApexIsSelected) {
  TemporaryDir built_in_dir;
  fs::copy(GetTestFile("apex.apexd_test_v2.apex"), built_in_dir.path);
  fs::copy(GetTestFile("com.android.apex.cts.shim.apex"), built_in_dir.path);
  ApexFileRepository instance;
  ASSERT_TRUE(IsOk(instance.AddPreInstalledApex({built_in_dir.path})));

  TemporaryDir data_dir;
  fs::copy(GetTestFile("apex.apexd_test.apex"), data_dir.path);
  fs::copy(GetTestFile("com.android.apex.cts.shim.v2.apex"), data_dir.path);
  ASSERT_TRUE(IsOk(instance.AddDataApex(data_dir.path)));

  auto all_apex = instance.AllApexFilesByName();
  auto result = SelectApexForActivation(all_apex, instance);
  ASSERT_EQ(result.size(), 2u);

  auto apexd_test_file_v2 = ApexFile::Open(
      StringPrintf("%s/apex.apexd_test_v2.apex", built_in_dir.path));
  auto shim_v2 = ApexFile::Open(
      StringPrintf("%s/com.android.apex.cts.shim.v2.apex", data_dir.path));
  ASSERT_THAT(result,
              UnorderedElementsAre(ApexFileEq(ByRef(*apexd_test_file_v2)),
                                   ApexFileEq(ByRef(*shim_v2))));
}

// When versions are equal, non-pre-installed version gets priority
TEST(ApexdUnitTest, DataApexGetsPriorityForSameVersions) {
  TemporaryDir built_in_dir;
  fs::copy(GetTestFile("apex.apexd_test.apex"), built_in_dir.path);
  fs::copy(GetTestFile("com.android.apex.cts.shim.apex"), built_in_dir.path);
  // Initialize pre-installed APEX information
  ApexFileRepository instance;
  ASSERT_TRUE(IsOk(instance.AddPreInstalledApex({built_in_dir.path})));

  TemporaryDir data_dir;
  fs::copy(GetTestFile("apex.apexd_test.apex"), data_dir.path);
  fs::copy(GetTestFile("com.android.apex.cts.shim.apex"), data_dir.path);
  // Initialize ApexFile repo
  ASSERT_TRUE(IsOk(instance.AddDataApex(data_dir.path)));

  auto all_apex = instance.AllApexFilesByName();
  auto result = SelectApexForActivation(all_apex, instance);
  ASSERT_EQ(result.size(), 2u);

  auto apexd_test_file =
      ApexFile::Open(StringPrintf("%s/apex.apexd_test.apex", data_dir.path));
  auto shim_v1 = ApexFile::Open(
      StringPrintf("%s/com.android.apex.cts.shim.apex", data_dir.path));
  ASSERT_THAT(result, UnorderedElementsAre(ApexFileEq(ByRef(*apexd_test_file)),
                                           ApexFileEq(ByRef(*shim_v1))));
}

// Both versions of shared libs can be selected
TEST(ApexdUnitTest, SharedLibsCanHaveBothVersionSelected) {
  TemporaryDir built_in_dir;
  fs::copy(
      GetTestFile("com.android.apex.test.sharedlibs_generated.v1.libvX.apex"),
      built_in_dir.path);
  // Initialize pre-installed APEX information
  ApexFileRepository instance;
  ASSERT_TRUE(IsOk(instance.AddPreInstalledApex({built_in_dir.path})));

  TemporaryDir data_dir;
  fs::copy(
      GetTestFile("com.android.apex.test.sharedlibs_generated.v2.libvY.apex"),
      data_dir.path);
  // Initialize data APEX information
  ASSERT_TRUE(IsOk(instance.AddDataApex(data_dir.path)));

  auto all_apex = instance.AllApexFilesByName();
  auto result = SelectApexForActivation(all_apex, instance);
  ASSERT_EQ(result.size(), 2u);

  auto shared_lib_v1 = ApexFile::Open(StringPrintf(
      "%s/com.android.apex.test.sharedlibs_generated.v1.libvX.apex",
      built_in_dir.path));
  auto shared_lib_v2 = ApexFile::Open(StringPrintf(
      "%s/com.android.apex.test.sharedlibs_generated.v2.libvY.apex",
      data_dir.path));
  ASSERT_THAT(result, UnorderedElementsAre(ApexFileEq(ByRef(*shared_lib_v1)),
                                           ApexFileEq(ByRef(*shared_lib_v2))));
}

TEST(ApexdUnitTest, ProcessCompressedApex) {
  TemporaryDir built_in_dir;
  fs::copy(GetTestFile("com.android.apex.compressed.v1.capex"),
           built_in_dir.path);
  auto compressed_apex = ApexFile::Open(StringPrintf(
      "%s/com.android.apex.compressed.v1.capex", built_in_dir.path));

  TemporaryDir decompression_dir, active_apex_dir;
  std::vector<std::reference_wrapper<const ApexFile>> compressed_apex_list;
  compressed_apex_list.emplace_back(std::cref(*compressed_apex));
  auto return_value = ProcessCompressedApex(
      compressed_apex_list, decompression_dir.path, active_apex_dir.path);

  std::string decompressed_file_path = StringPrintf(
      "%s/com.android.apex.compressed@1.apex", decompression_dir.path);
  // Assert output path is not empty
  auto exists = PathExists(decompressed_file_path);
  ASSERT_TRUE(IsOk(exists));
  ASSERT_TRUE(*exists) << decompressed_file_path << " does not exist";

  // Assert that decompressed apex is same as original apex
  const std::string original_apex_file_path =
      GetTestFile("com.android.apex.compressed.v1_original.apex");
  auto comparison_result =
      CompareFiles(original_apex_file_path, decompressed_file_path);
  ASSERT_TRUE(IsOk(comparison_result));
  ASSERT_TRUE(*comparison_result);

  // Assert that the file is hard linked to active_apex_dir
  std::string hardlink_file_path = StringPrintf(
      "%s/com.android.apex.compressed@1.apex", active_apex_dir.path);
  std::error_code ec;
  bool is_hardlink =
      fs::equivalent(decompressed_file_path, hardlink_file_path, ec);
  ASSERT_FALSE(ec) << "Some error occurred while checking for hardlink";
  ASSERT_TRUE(is_hardlink);

  // Assert that return value contains active APEX, not decompressed APEX
  auto active_apex = ApexFile::Open(hardlink_file_path);
  ASSERT_THAT(return_value,
              UnorderedElementsAre(ApexFileEq(ByRef(*active_apex))));
}

TEST(ApexdUnitTest, ProcessCompressedApexRunsVerification) {
  TemporaryDir built_in_dir;
  fs::copy(GetTestFile(
               "com.android.apex.compressed_key_mismatch_with_original.capex"),
           built_in_dir.path);

  auto compressed_apex_mismatch_key = ApexFile::Open(StringPrintf(
      "%s/com.android.apex.compressed_key_mismatch_with_original.capex",
      built_in_dir.path));

  TemporaryDir decompression_dir, active_apex_dir;
  std::vector<std::reference_wrapper<const ApexFile>> compressed_apex_list;
  compressed_apex_list.emplace_back(std::cref(*compressed_apex_mismatch_key));
  auto return_value = ProcessCompressedApex(
      compressed_apex_list, decompression_dir.path, active_apex_dir.path);
  ASSERT_EQ(return_value.size(), 0u);
}

TEST(ApexdUnitTest, DecompressedApexCleanupDeleteIfActiveFileMissing) {
  // Create decompressed apex in decompression_dir
  TemporaryDir decompression_dir;
  fs::copy(GetTestFile("com.android.apex.compressed.v1_original.apex"),
           decompression_dir.path);

  TemporaryDir active_apex_dir;
  RemoveUnlinkedDecompressedApex(decompression_dir.path, active_apex_dir.path);

  // Assert that decompressed apex was deleted
  auto decompressed_file_path =
      StringPrintf("%s/com.android.apex.compressed.v1_original.apex",
                   decompression_dir.path);
  auto file_exists = PathExists(decompressed_file_path);
  ASSERT_TRUE(IsOk(file_exists));
  ASSERT_FALSE(*file_exists)
      << "Unlinked decompressed file did not get deleted";
}

TEST(ApexdUnitTest, DecompressedApexCleanupSameFilenameButNotLinked) {
  // Create decompressed apex in decompression_dir
  TemporaryDir decompression_dir;
  const std::string filename = "com.android.apex.compressed.v1_original.apex";
  fs::copy(GetTestFile(filename), decompression_dir.path);
  auto decompressed_file_path =
      StringPrintf("%s/%s", decompression_dir.path, filename.c_str());

  // Copy the same file to active_apex_dir, instead of hard-linking
  TemporaryDir active_apex_dir;
  fs::copy(GetTestFile(filename), active_apex_dir.path);

  RemoveUnlinkedDecompressedApex(decompression_dir.path, active_apex_dir.path);

  // Assert that decompressed apex was deleted
  auto file_exists = PathExists(decompressed_file_path);
  ASSERT_TRUE(IsOk(file_exists));
  ASSERT_FALSE(*file_exists)
      << "Unlinked decompressed file did not get deleted";
}

TEST(ApexdUnitTest, DecompressedApexCleanupLinkedSurvives) {
  // Create decompressed apex in decompression_dir
  TemporaryDir decompression_dir;
  const std::string filename = "com.android.apex.compressed.v1_original.apex";
  fs::copy(GetTestFile(filename), decompression_dir.path);
  auto decompressed_file_path =
      StringPrintf("%s/%s", decompression_dir.path, filename.c_str());

  // Now hardlink it to active_apex_dir
  TemporaryDir active_apex_dir;
  auto active_file_path =
      StringPrintf("%s/%s", active_apex_dir.path, filename.c_str());
  std::error_code ec;
  fs::create_hard_link(decompressed_file_path, active_file_path, ec);
  ASSERT_FALSE(ec) << "Failed to create hardlink";

  RemoveUnlinkedDecompressedApex(decompression_dir.path, active_apex_dir.path);

  // Assert that decompressed apex was not deleted
  auto file_exists = PathExists(decompressed_file_path);
  ASSERT_TRUE(IsOk(file_exists));
  ASSERT_TRUE(*file_exists) << "Linked decompressed file got deleted";
}

TEST(ApexdUnitTest, DecompressedApexCleanupDeleteIfLinkedToDifferentFilename) {
  // Create decompressed apex in decompression_dir
  TemporaryDir decompression_dir;
  const std::string filename = "com.android.apex.compressed.v1_original.apex";
  fs::copy(GetTestFile(filename), decompression_dir.path);
  auto decompressed_file_path =
      StringPrintf("%s/%s", decompression_dir.path, filename.c_str());

  // Now hardlink it to active_apex_dir but with different filename
  TemporaryDir active_apex_dir;
  auto active_file_path =
      StringPrintf("%s/different.name.apex", active_apex_dir.path);
  std::error_code ec;
  fs::create_hard_link(decompressed_file_path, active_file_path, ec);
  ASSERT_FALSE(ec) << "Failed to create hardlink";

  RemoveUnlinkedDecompressedApex(decompression_dir.path, active_apex_dir.path);

  // Assert that decompressed apex was deleted
  auto file_exists = PathExists(decompressed_file_path);
  ASSERT_TRUE(IsOk(file_exists));
  ASSERT_FALSE(*file_exists)
      << "Unlinked decompressed file did not get deleted";
}

<<<<<<< HEAD
=======
namespace {
// Copies the compressed apex to |built_in_dir| and decompresses it to
// |decompressed_dir| and then hard links to |data_dir|
void PrepareCompressedApex(const std::string& name,
                           const std::string& built_in_dir,
                           const std::string& data_dir,
                           const std::string& decompressed_dir) {
  fs::copy(GetTestFile(name), built_in_dir);
  auto compressed_apex =
      ApexFile::Open(StringPrintf("%s/%s", built_in_dir.c_str(), name.c_str()));
  std::vector<std::reference_wrapper<const ApexFile>> compressed_apex_list;
  compressed_apex_list.emplace_back(std::cref(*compressed_apex));
  auto return_value =
      ProcessCompressedApex(compressed_apex_list, decompressed_dir, data_dir);
}
}  // namespace

TEST(ApexdUnitTest, ShouldAllocateSpaceForDecompressionNewApex) {
  TemporaryDir built_in_dir;
  ApexFileRepository instance;
  ASSERT_TRUE(IsOk(instance.AddPreInstalledApex({built_in_dir.path})));

  // A brand new compressed APEX is being introduced: selected
  auto result =
      ShouldAllocateSpaceForDecompression("com.android.brand.new", 1, instance);
  ASSERT_TRUE(IsOk(result));
  ASSERT_TRUE(*result);
}

TEST(ApexdUnitTest, ShouldAllocateSpaceForDecompressionWasNotCompressedBefore) {
  // Prepare fake pre-installed apex
  TemporaryDir built_in_dir;
  fs::copy(GetTestFile("apex.apexd_test.apex"), built_in_dir.path);
  ApexFileRepository instance;
  ASSERT_TRUE(IsOk(instance.AddPreInstalledApex({built_in_dir.path})));

  // An existing pre-installed APEX is now compressed in the OTA: selected
  {
    auto result = ShouldAllocateSpaceForDecompression(
        "com.android.apex.test_package", 1, instance);
    ASSERT_TRUE(IsOk(result));
    ASSERT_TRUE(*result);
  }

  // Even if there is a data apex (lower version)
  // Include data apex within calculation now
  TemporaryDir data_dir;
  fs::copy(GetTestFile("apex.apexd_test_v2.apex"), data_dir.path);
  ASSERT_TRUE(IsOk(instance.AddDataApex(data_dir.path)));
  {
    auto result = ShouldAllocateSpaceForDecompression(
        "com.android.apex.test_package", 3, instance);
    ASSERT_TRUE(IsOk(result));
    ASSERT_TRUE(*result);
  }

  // But not if data apex has equal or higher version
  {
    auto result = ShouldAllocateSpaceForDecompression(
        "com.android.apex.test_package", 2, instance);
    ASSERT_TRUE(IsOk(result));
    ASSERT_FALSE(*result);
  }
}

TEST(ApexdUnitTest, ShouldAllocateSpaceForDecompressionVersionCompare) {
  // Prepare fake pre-installed apex
  TemporaryDir built_in_dir, data_dir, decompression_dir;
  PrepareCompressedApex("com.android.apex.compressed.v1.capex",
                        built_in_dir.path, data_dir.path,
                        decompression_dir.path);
  ApexFileRepository instance(decompression_dir.path);
  ASSERT_TRUE(IsOk(instance.AddPreInstalledApex({built_in_dir.path})));
  ASSERT_TRUE(IsOk(instance.AddDataApex(data_dir.path)));

  {
    // New Compressed apex has higher version than decompressed data apex:
    // selected
    auto result = ShouldAllocateSpaceForDecompression(
        "com.android.apex.compressed", 2, instance);
    ASSERT_TRUE(IsOk(result));
    ASSERT_TRUE(*result)
        << "Higher version test with decompressed data returned false";
  }

  // Compare against decompressed data apex
  {
    // New Compressed apex has same version as decompressed data apex: not
    // selected
    auto result = ShouldAllocateSpaceForDecompression(
        "com.android.apex.compressed", 1, instance);
    ASSERT_TRUE(IsOk(result));
    ASSERT_FALSE(*result)
        << "Same version test with decompressed data returned true";
  }

  {
    // New Compressed apex has lower version than decompressed data apex:
    // selected
    auto result = ShouldAllocateSpaceForDecompression(
        "com.android.apex.compressed", 0, instance);
    ASSERT_TRUE(IsOk(result));
    ASSERT_TRUE(*result)
        << "lower version test with decompressed data returned false";
  }

  // Replace decompressed data apex with a higher version
  ApexFileRepository instance_new(decompression_dir.path);
  ASSERT_TRUE(IsOk(instance_new.AddPreInstalledApex({built_in_dir.path})));
  TemporaryDir data_dir_new;
  fs::copy(GetTestFile("com.android.apex.compressed.v2_original.apex"),
           data_dir_new.path);
  ASSERT_TRUE(IsOk(instance_new.AddDataApex(data_dir_new.path)));

  {
    // New Compressed apex has higher version as data apex: selected
    auto result = ShouldAllocateSpaceForDecompression(
        "com.android.apex.compressed", 3, instance_new);
    ASSERT_TRUE(IsOk(result));
    ASSERT_TRUE(*result) << "Higher version test with new data returned false";
  }

  {
    // New Compressed apex has same version as data apex: not selected
    auto result = ShouldAllocateSpaceForDecompression(
        "com.android.apex.compressed", 2, instance_new);
    ASSERT_TRUE(IsOk(result));
    ASSERT_FALSE(*result) << "Same version test with new data returned true";
  }

  {
    // New Compressed apex has lower version than data apex: not selected
    auto result = ShouldAllocateSpaceForDecompression(
        "com.android.apex.compressed", 1, instance_new);
    ASSERT_TRUE(IsOk(result));
    ASSERT_FALSE(*result) << "lower version test with new data returned true";
  }
}

TEST(ApexdUnitTest, ReserveSpaceForCompressedApexCreatesSingleFile) {
  TemporaryDir dest_dir;
  // Reserving space should create a single file in dest_dir with exact size

  ASSERT_TRUE(IsOk(ReserveSpaceForCompressedApex(100, dest_dir.path)));
  auto files = ReadDir(dest_dir.path, [](auto _) { return true; });
  ASSERT_TRUE(IsOk(files));
  ASSERT_EQ(files->size(), 1u);
  EXPECT_EQ(fs::file_size((*files)[0]), 100u);
}

TEST(ApexdUnitTest, ReserveSpaceForCompressedApexSafeToCallMultipleTimes) {
  TemporaryDir dest_dir;
  // Calling ReserveSpaceForCompressedApex multiple times should still create
  // a single file
  ASSERT_TRUE(IsOk(ReserveSpaceForCompressedApex(100, dest_dir.path)));
  ASSERT_TRUE(IsOk(ReserveSpaceForCompressedApex(100, dest_dir.path)));
  auto files = ReadDir(dest_dir.path, [](auto _) { return true; });
  ASSERT_TRUE(IsOk(files));
  ASSERT_EQ(files->size(), 1u);
  EXPECT_EQ(fs::file_size((*files)[0]), 100u);
}

TEST(ApexdUnitTest, ReserveSpaceForCompressedApexShrinkAndGrow) {
  TemporaryDir dest_dir;

  // Create a 100 byte file
  ASSERT_TRUE(IsOk(ReserveSpaceForCompressedApex(100, dest_dir.path)));

  // Should be able to shrink and grow the reserved space
  ASSERT_TRUE(IsOk(ReserveSpaceForCompressedApex(1000, dest_dir.path)));
  auto files = ReadDir(dest_dir.path, [](auto _) { return true; });
  ASSERT_TRUE(IsOk(files));
  ASSERT_EQ(files->size(), 1u);
  EXPECT_EQ(fs::file_size((*files)[0]), 1000u);

  ASSERT_TRUE(IsOk(ReserveSpaceForCompressedApex(10, dest_dir.path)));
  files = ReadDir(dest_dir.path, [](auto _) { return true; });
  ASSERT_TRUE(IsOk(files));
  ASSERT_EQ(files->size(), 1u);
  EXPECT_EQ(fs::file_size((*files)[0]), 10u);
}

TEST(ApexdUnitTest, ReserveSpaceForCompressedApexDeallocateIfPassedZero) {
  TemporaryDir dest_dir;

  // Create a file first
  ASSERT_TRUE(IsOk(ReserveSpaceForCompressedApex(100, dest_dir.path)));
  auto files = ReadDir(dest_dir.path, [](auto _) { return true; });
  ASSERT_TRUE(IsOk(files));
  ASSERT_EQ(files->size(), 1u);

  // Should delete the reserved file if size passed is 0
  ASSERT_TRUE(IsOk(ReserveSpaceForCompressedApex(0, dest_dir.path)));
  files = ReadDir(dest_dir.path, [](auto _) { return true; });
  ASSERT_TRUE(IsOk(files));
  ASSERT_EQ(files->size(), 0u);
}

TEST(ApexdUnitTest, ReserveSpaceForCompressedApexErrorForNegativeValue) {
  TemporaryDir dest_dir;
  // Should return error if negative value is passed
  ASSERT_FALSE(IsOk(ReserveSpaceForCompressedApex(-1, dest_dir.path)));
}

TEST(ApexdUnitTest, ActivatePackage) {
  ApexFileRepository::GetInstance().Reset();
  MountNamespaceRestorer restorer;
  ASSERT_TRUE(IsOk(SetUpApexTestEnvironment()));

  TemporaryDir td;
  fs::copy(GetTestFile("apex.apexd_test.apex"), td.path);
  ApexFileRepository::GetInstance().AddPreInstalledApex({td.path});

  std::string file_path = StringPrintf("%s/apex.apexd_test.apex", td.path);
  ASSERT_TRUE(IsOk(ActivatePackage(file_path)));

  auto active_apex = GetActivePackage("com.android.apex.test_package");
  ASSERT_TRUE(IsOk(active_apex));
  ASSERT_EQ(active_apex->GetPath(), file_path);

  auto apex_mounts = GetApexMounts();
  ASSERT_THAT(apex_mounts,
              UnorderedElementsAre("/apex/com.android.apex.test_package",
                                   "/apex/com.android.apex.test_package@1"));

  ASSERT_TRUE(IsOk(DeactivatePackage(file_path)));
  ASSERT_FALSE(IsOk(GetActivePackage("com.android.apex.test_package")));

  auto new_apex_mounts = GetApexMounts();
  ASSERT_EQ(new_apex_mounts.size(), 0u);
}

TEST(ApexdUnitTest, OnOtaChrootBootstrapOnlyPreInstalledApexes) {
  ApexFileRepository::GetInstance().Reset();
  MountNamespaceRestorer restorer;
  ASSERT_TRUE(IsOk(SetUpApexTestEnvironment()));

  TemporaryDir td;
  fs::copy(GetTestFile("apex.apexd_test.apex"), td.path);
  fs::copy(GetTestFile("apex.apexd_test_different_app.apex"), td.path);

  std::string apex_path_1 = StringPrintf("%s/apex.apexd_test.apex", td.path);
  std::string apex_path_2 =
      StringPrintf("%s/apex.apexd_test_different_app.apex", td.path);

  ASSERT_EQ(OnOtaChrootBootstrap({td.path}), 0);

  auto deleter = make_scope_guard([&]() {
    if (auto st = DeactivatePackage(apex_path_1); !st.ok()) {
      LOG(ERROR) << st.error();
    };
    if (auto st = DeactivatePackage(apex_path_2); !st.ok()) {
      LOG(ERROR) << st.error();
    };
  });

  auto apex_mounts = GetApexMounts();
  ASSERT_THAT(apex_mounts,
              UnorderedElementsAre("/apex/com.android.apex.test_package",
                                   "/apex/com.android.apex.test_package@1",
                                   "/apex/com.android.apex.test_package_2",
                                   "/apex/com.android.apex.test_package_2@1"));

  ASSERT_EQ(access("/apex/apex-info-list.xml", F_OK), 0);
  auto info_list =
      com::android::apex::readApexInfoList("/apex/apex-info-list.xml");
  ASSERT_TRUE(info_list.has_value());
  auto apex_info_xml_1 =
      com::android::apex::ApexInfo("com.android.apex.test_package", apex_path_1,
                                   apex_path_1, 1, "1", true, true);
  auto apex_info_xml_2 = com::android::apex::ApexInfo(
      "com.android.apex.test_package_2", apex_path_2, apex_path_2, 1, "1", true,
      true);
  ASSERT_THAT(info_list->getApexInfo(),
              UnorderedElementsAre(ApexInfoXmlEq(apex_info_xml_1),
                                   ApexInfoXmlEq(apex_info_xml_2)));
}

>>>>>>> a103f1bd
}  // namespace apex
}  // namespace android<|MERGE_RESOLUTION|>--- conflicted
+++ resolved
@@ -328,8 +328,6 @@
       << "Unlinked decompressed file did not get deleted";
 }
 
-<<<<<<< HEAD
-=======
 namespace {
 // Copies the compressed apex to |built_in_dir| and decompresses it to
 // |decompressed_dir| and then hard links to |data_dir|
@@ -608,6 +606,5 @@
                                    ApexInfoXmlEq(apex_info_xml_2)));
 }
 
->>>>>>> a103f1bd
 }  // namespace apex
 }  // namespace android