/*
 * Copyright (C) 2018 The Android Open Source Project
 *
 * Licensed under the Apache License, Version 2.0 (the "License");
 * you may not use this file except in compliance with the License.
 * You may obtain a copy of the License at
 *
 *      http://www.apache.org/licenses/LICENSE-2.0
 *
 * Unless required by applicable law or agreed to in writing, software
 * distributed under the License is distributed on an "AS IS" BASIS,
 * WITHOUT WARRANTIES OR CONDITIONS OF ANY KIND, either express or implied.
 * See the License for the specific language governing permissions and
 * limitations under the License.
 */

#include <algorithm>
#include <filesystem>
#include <fstream>
#include <functional>
#include <memory>
#include <optional>
#include <string>
#include <unordered_set>
#include <vector>

#include <grp.h>
#include <linux/loop.h>
#include <stdio.h>
#include <sys/ioctl.h>
#include <sys/stat.h>
#include <sys/types.h>

#include <android-base/file.h>
#include <android-base/logging.h>
#include <android-base/macros.h>
#include <android-base/properties.h>
#include <android-base/scopeguard.h>
#include <android-base/stringprintf.h>
#include <android-base/strings.h>
#include <android/os/IVold.h>
#include <binder/IServiceManager.h>
#include <fs_mgr_overlayfs.h>
#include <fstab/fstab.h>
#include <gmock/gmock.h>
#include <gtest/gtest.h>
#include <libdm/dm.h>
#include <selinux/selinux.h>

#include <android/apex/ApexInfo.h>
#include <android/apex/IApexService.h>

#include "apex_constants.h"
#include "apex_database.h"
#include "apex_file.h"
#include "apex_manifest.h"
#include "apexd.h"
#include "apexd_private.h"
#include "apexd_session.h"
#include "apexd_test_utils.h"
#include "apexd_utils.h"
#include "session_state.pb.h"
#include "string_log.h"

using apex::proto::SessionState;

namespace android {
namespace apex {

using android::sp;
using android::String16;
using android::apex::testing::ApexInfoEq;
using android::apex::testing::CreateSessionInfo;
using android::apex::testing::IsOk;
using android::apex::testing::SessionInfoEq;
using android::base::ErrnoError;
using android::base::Join;
using android::base::ReadFully;
using android::base::StartsWith;
using android::base::StringPrintf;
using android::base::unique_fd;
using android::dm::DeviceMapper;
using android::fs_mgr::Fstab;
using android::fs_mgr::GetEntryForMountPoint;
using android::fs_mgr::ReadFstabFromFile;
using ::apex::proto::ApexManifest;
using ::testing::Contains;
using ::testing::EndsWith;
using ::testing::HasSubstr;
using ::testing::Not;
using ::testing::SizeIs;
using ::testing::UnorderedElementsAre;
using ::testing::UnorderedElementsAreArray;

using MountedApexData = MountedApexDatabase::MountedApexData;

namespace fs = std::filesystem;

static void CleanDir(const std::string& dir) {
  if (access(dir.c_str(), F_OK) != 0 && errno == ENOENT) {
    LOG(WARNING) << dir << " does not exist";
    return;
  }
  auto status = WalkDir(dir, [](const fs::directory_entry& p) {
    std::error_code ec;
    fs::file_status status = p.status(ec);
    ASSERT_FALSE(ec) << "Failed to stat " << p.path() << " : " << ec.message();
    if (fs::is_directory(status)) {
      fs::remove_all(p.path(), ec);
    } else {
      fs::remove(p.path(), ec);
    }
    ASSERT_FALSE(ec) << "Failed to delete " << p.path() << " : "
                     << ec.message();
  });
  ASSERT_TRUE(IsOk(status));
}

class ApexServiceTest : public ::testing::Test {
 public:
  ApexServiceTest() {
    using android::IBinder;
    using android::IServiceManager;

    sp<IServiceManager> sm = android::defaultServiceManager();
    sp<IBinder> binder = sm->waitForService(String16("apexservice"));
    if (binder != nullptr) {
      service_ = android::interface_cast<IApexService>(binder);
    }
    binder = sm->getService(String16("vold"));
    if (binder != nullptr) {
      vold_service_ = android::interface_cast<android::os::IVold>(binder);
    }
  }

 protected:
  void SetUp() override {
    // TODO(b/136647373): Move this check to environment setup
    if (!android::base::GetBoolProperty("ro.apex.updatable", false)) {
      GTEST_SKIP() << "Skipping test because device doesn't support APEX";
    }
    ASSERT_NE(nullptr, service_.get());
    ASSERT_NE(nullptr, vold_service_.get());
    android::binder::Status status =
        vold_service_->supportsCheckpoint(&supports_fs_checkpointing_);
    ASSERT_TRUE(IsOk(status));
    CleanUp();
    service_->recollectPreinstalledData(kApexPackageBuiltinDirs);
  }

  void TearDown() override { CleanUp(); }

  static std::string GetTestDataDir() {
    return android::base::GetExecutableDirectory();
  }
  static std::string GetTestFile(const std::string& name) {
    return GetTestDataDir() + "/" + name;
  }

  static bool HaveSelinux() { return 1 == is_selinux_enabled(); }

  static bool IsSelinuxEnforced() { return 0 != security_getenforce(); }

  Result<bool> IsActive(const std::string& name) {
    std::vector<ApexInfo> list;
    android::binder::Status status = service_->getActivePackages(&list);
    if (!status.isOk()) {
      return Error() << "Failed to check if " << name
                     << " is active : " << status.exceptionMessage().c_str();
    }
    for (const ApexInfo& apex : list) {
      if (apex.moduleName == name) {
        return true;
      }
    }
    return false;
  }

  Result<bool> IsActive(const std::string& name, int64_t version,
                        const std::string& path) {
    std::vector<ApexInfo> list;
    android::binder::Status status = service_->getActivePackages(&list);
    if (status.isOk()) {
      for (const ApexInfo& p : list) {
        if (p.moduleName == name && p.versionCode == version &&
            p.modulePath == path) {
          return true;
        }
      }
      return false;
    }
    return Error() << status.exceptionMessage().c_str();
  }

  Result<std::vector<ApexInfo>> GetAllPackages() {
    std::vector<ApexInfo> list;
    android::binder::Status status = service_->getAllPackages(&list);
    if (status.isOk()) {
      return list;
    }

    return Error() << status.toString8().c_str();
  }

  Result<std::vector<ApexInfo>> GetActivePackages() {
    std::vector<ApexInfo> list;
    android::binder::Status status = service_->getActivePackages(&list);
    if (status.isOk()) {
      return list;
    }

    return Error() << status.exceptionMessage().c_str();
  }

  Result<std::vector<ApexInfo>> GetInactivePackages() {
    std::vector<ApexInfo> list;
    android::binder::Status status = service_->getAllPackages(&list);
    list.erase(std::remove_if(
                   list.begin(), list.end(),
                   [](const ApexInfo& apexInfo) { return apexInfo.isActive; }),
               list.end());
    if (status.isOk()) {
      return list;
    }

    return Error() << status.toString8().c_str();
  }

  Result<ApexInfo> GetActivePackage(const std::string& name) {
    ApexInfo package;
    android::binder::Status status = service_->getActivePackage(name, &package);
    if (status.isOk()) {
      return package;
    }

    return Error() << status.exceptionMessage().c_str();
  }

  std::string GetPackageString(const ApexInfo& p) {
    return p.moduleName + "@" + std::to_string(p.versionCode) +
           " [path=" + p.moduleName + "]";
  }

  std::vector<std::string> GetPackagesStrings(
      const std::vector<ApexInfo>& list) {
    std::vector<std::string> ret;
    ret.reserve(list.size());
    for (const ApexInfo& p : list) {
      ret.push_back(GetPackageString(p));
    }
    return ret;
  }

  std::vector<std::string> GetActivePackagesStrings() {
    std::vector<ApexInfo> list;
    android::binder::Status status = service_->getActivePackages(&list);
    if (status.isOk()) {
      std::vector<std::string> ret(list.size());
      for (const ApexInfo& p : list) {
        ret.push_back(GetPackageString(p));
      }
      return ret;
    }

    std::vector<std::string> error;
    error.push_back("ERROR");
    return error;
  }

  Result<std::vector<ApexInfo>> GetFactoryPackages() {
    std::vector<ApexInfo> list;
    android::binder::Status status = service_->getAllPackages(&list);
    list.erase(
        std::remove_if(list.begin(), list.end(),
                       [](ApexInfo& apexInfo) { return !apexInfo.isFactory; }),
        list.end());
    if (status.isOk()) {
      return list;
    }

    return Error() << status.toString8().c_str();
  }

  static std::vector<std::string> ListDir(const std::string& path) {
    std::vector<std::string> ret;
    std::error_code ec;
    if (!fs::is_directory(path, ec)) {
      return ret;
    }
    auto status = WalkDir(path, [&](const fs::directory_entry& entry) {
      std::string tmp;
      switch (entry.symlink_status(ec).type()) {
        case fs::file_type::directory:
          tmp = "[dir]";
          break;
        case fs::file_type::symlink:
          tmp = "[lnk]";
          break;
        case fs::file_type::regular:
          tmp = "[reg]";
          break;
        default:
          tmp = "[other]";
      }
      ret.push_back(tmp.append(entry.path().filename()));
    });
    CHECK(status.has_value())
        << "Failed to list " << path << " : " << status.error();
    std::sort(ret.begin(), ret.end());
    return ret;
  }

  static std::string GetLogcat() {
    // For simplicity, log to file and read it.
    std::string file = GetTestFile("logcat.tmp.txt");
    std::vector<std::string> args{
        "/system/bin/logcat",
        "-d",
        "-f",
        file,
    };
    auto res = ForkAndRun(args);
    CHECK(res.ok()) << res.error();

    std::string data;
    CHECK(android::base::ReadFileToString(file, &data));

    unlink(file.c_str());

    return data;
  }

  static void DeleteIfExists(const std::string& path) {
    if (fs::exists(path)) {
      std::error_code ec;
      fs::remove_all(path, ec);
      ASSERT_FALSE(ec) << "Failed to delete dir " << path << " : "
                       << ec.message();
    }
  }

  struct PrepareTestApexForInstall {
    static constexpr const char* kTestDir = "/data/app-staging/apexservice_tmp";

    // This is given to the constructor.
    std::string test_input;           // Original test file.
    std::string selinux_label_input;  // SELinux label to apply.
    std::string test_dir_input;

    // This is derived from the input.
    std::string test_file;            // Prepared path. Under test_dir_input.
    std::string test_installed_file;  // Where apexd will store it.

    std::string package;  // APEX package name.
    uint64_t version;     // APEX version

    explicit PrepareTestApexForInstall(
        const std::string& test,
        const std::string& test_dir = std::string(kTestDir),
        const std::string& selinux_label = "staging_data_file") {
      test_input = test;
      selinux_label_input = selinux_label;
      test_dir_input = test_dir;

      test_file = test_dir_input + "/" + android::base::Basename(test);

      package = "";  // Explicitly mark as not initialized.

      Result<ApexFile> apex_file = ApexFile::Open(test);
      if (!apex_file.ok()) {
        return;
      }

      const ApexManifest& manifest = apex_file->GetManifest();
      package = manifest.name();
      version = manifest.version();

      test_installed_file = std::string(kActiveApexPackagesDataDir) + "/" +
                            package + "@" + std::to_string(version) + ".apex";
    }

    bool Prepare() {
      if (package.empty()) {
        // Failure in constructor. Redo work to get error message.
        auto fail_fn = [&]() {
          Result<ApexFile> apex_file = ApexFile::Open(test_input);
          ASSERT_FALSE(IsOk(apex_file));
          ASSERT_TRUE(apex_file.ok())
              << test_input << " failed to load: " << apex_file.error();
        };
        fail_fn();
        return false;
      }

      auto prepare = [](const std::string& src, const std::string& trg,
                        const std::string& selinux_label) {
        ASSERT_EQ(0, access(src.c_str(), F_OK))
            << src << ": " << strerror(errno);
        const std::string trg_dir = android::base::Dirname(trg);
        if (0 != mkdir(trg_dir.c_str(), 0777)) {
          int saved_errno = errno;
          ASSERT_EQ(saved_errno, EEXIST) << trg << ":" << strerror(saved_errno);
        }

        // Do not use a hardlink, even though it's the simplest solution.
        // b/119569101.
        {
          std::ifstream src_stream(src, std::ios::binary);
          ASSERT_TRUE(src_stream.good());
          std::ofstream trg_stream(trg, std::ios::binary);
          ASSERT_TRUE(trg_stream.good());

          trg_stream << src_stream.rdbuf();
        }

        ASSERT_EQ(0, chmod(trg.c_str(), 0666)) << strerror(errno);
        struct group* g = getgrnam("system");
        ASSERT_NE(nullptr, g);
        ASSERT_EQ(0, chown(trg.c_str(), /* root uid */ 0, g->gr_gid))
            << strerror(errno);

        int rc = setfilecon(
            trg_dir.c_str(),
            std::string("u:object_r:" + selinux_label + ":s0").c_str());
        ASSERT_TRUE(0 == rc || !HaveSelinux()) << strerror(errno);
        rc = setfilecon(
            trg.c_str(),
            std::string("u:object_r:" + selinux_label + ":s0").c_str());
        ASSERT_TRUE(0 == rc || !HaveSelinux()) << strerror(errno);
      };
      prepare(test_input, test_file, selinux_label_input);
      return !HasFatalFailure();
    }

    ~PrepareTestApexForInstall() {
      LOG(INFO) << "Deleting file " << test_file;
      if (unlink(test_file.c_str()) != 0) {
        PLOG(ERROR) << "Unable to unlink " << test_file;
      }
      LOG(INFO) << "Deleting directory " << test_dir_input;
      if (rmdir(test_dir_input.c_str()) != 0) {
        PLOG(ERROR) << "Unable to rmdir " << test_dir_input;
      }
    }
  };

  std::string GetDebugStr(PrepareTestApexForInstall* installer) {
    StringLog log;

    if (installer != nullptr) {
      log << "test_input=" << installer->test_input << " ";
      log << "test_file=" << installer->test_file << " ";
      log << "test_installed_file=" << installer->test_installed_file << " ";
      log << "package=" << installer->package << " ";
      log << "version=" << installer->version << " ";
    }

    log << "active=[" << Join(GetActivePackagesStrings(), ',') << "] ";
    log << kActiveApexPackagesDataDir << "=["
        << Join(ListDir(kActiveApexPackagesDataDir), ',') << "] ";
    log << kApexRoot << "=[" << Join(ListDir(kApexRoot), ',') << "]";

    return log;
  }

  sp<IApexService> service_;
  sp<android::os::IVold> vold_service_;
  bool supports_fs_checkpointing_;

 private:
  void CleanUp() {
    CleanDir(kActiveApexPackagesDataDir);
    CleanDir(kApexBackupDir);
    CleanDir(kApexHashTreeDir);
    CleanDir(ApexSession::GetSessionsDir());

    DeleteIfExists("/data/misc_ce/0/apexdata/apex.apexd_test");
    DeleteIfExists("/data/misc_ce/0/apexrollback/123456");
    DeleteIfExists("/data/misc_ce/0/apexrollback/77777");
    DeleteIfExists("/data/misc_ce/0/apexrollback/98765");
    DeleteIfExists("/data/misc_de/0/apexrollback/123456");
    DeleteIfExists("/data/misc/apexrollback/123456");
  }
};

namespace {

bool RegularFileExists(const std::string& path) {
  struct stat buf;
  if (0 != stat(path.c_str(), &buf)) {
    return false;
  }
  return S_ISREG(buf.st_mode);
}

bool DirExists(const std::string& path) {
  struct stat buf;
  if (0 != stat(path.c_str(), &buf)) {
    return false;
  }
  return S_ISDIR(buf.st_mode);
}

void CreateDir(const std::string& path) {
  std::error_code ec;
  fs::create_directory(path, ec);
  ASSERT_FALSE(ec) << "Failed to create rollback dir "
                   << " : " << ec.message();
}

void CreateFile(const std::string& path) {
  std::ofstream ofs(path);
  ASSERT_TRUE(ofs.good());
  ofs.close();
}

Result<std::vector<std::string>> ReadEntireDir(const std::string& path) {
  static const auto kAcceptAll = [](auto /*entry*/) { return true; };
  return ReadDir(path, kAcceptAll);
}

Result<std::string> GetBlockDeviceForApex(const std::string& package_id) {
  std::string mount_point = std::string(kApexRoot) + "/" + package_id;
  Fstab fstab;
  if (!ReadFstabFromFile("/proc/mounts", &fstab)) {
    return Error() << "Failed to read /proc/mounts";
  }
  auto entry = GetEntryForMountPoint(&fstab, mount_point);
  if (entry == nullptr) {
    return Error() << "Can't find " << mount_point << " in /proc/mounts";
  }
  return entry->blk_device;
}

Result<void> ReadDevice(const std::string& block_device) {
  static constexpr int kBlockSize = 4096;
  static constexpr size_t kBufSize = 1024 * kBlockSize;
  std::vector<uint8_t> buffer(kBufSize);

  unique_fd fd(
      TEMP_FAILURE_RETRY(open(block_device.c_str(), O_RDONLY | O_CLOEXEC)));
  if (fd.get() == -1) {
    return ErrnoError() << "Can't open " << block_device;
  }

  while (true) {
    int n = read(fd.get(), buffer.data(), kBufSize);
    if (n < 0) {
      return ErrnoError() << "Failed to read " << block_device;
    }
    if (n == 0) {
      break;
    }
  }
  return {};
}

std::vector<std::string> ListSlavesOfDmDevice(const std::string& name) {
  DeviceMapper& dm = DeviceMapper::Instance();
  std::string dm_path;
  EXPECT_TRUE(dm.GetDmDevicePathByName(name, &dm_path))
      << "Failed to get path of dm device " << name;
  // It's a little bit sad we can't use ConsumePrefix here :(
  constexpr std::string_view kDevPrefix = "/dev/";
  EXPECT_TRUE(StartsWith(dm_path, kDevPrefix)) << "Illegal path " << dm_path;
  dm_path = dm_path.substr(kDevPrefix.length());
  std::vector<std::string> slaves;
  {
    std::string slaves_dir = "/sys/" + dm_path + "/slaves";
    auto st = WalkDir(slaves_dir, [&](const auto& entry) {
      std::error_code ec;
      if (entry.is_symlink(ec)) {
        slaves.push_back("/dev/block/" + entry.path().filename().string());
      }
      if (ec) {
        ADD_FAILURE() << "Failed to scan " << slaves_dir << " : " << ec;
      }
    });
    EXPECT_TRUE(IsOk(st));
  }
  return slaves;
}

Result<void> CopyFile(const std::string& from, const std::string& to,
                      const fs::copy_options& options) {
  std::error_code ec;
  if (!fs::copy_file(from, to, options)) {
    return Error() << "Failed to copy file " << from << " to " << to << " : "
                   << ec.message();
  }
  return {};
}

}  // namespace

TEST_F(ApexServiceTest, HaveSelinux) {
  // We want to test under selinux.
  EXPECT_TRUE(HaveSelinux());
}

// Skip for b/119032200.
TEST_F(ApexServiceTest, DISABLED_EnforceSelinux) {
  // Crude cutout for virtual devices.
#if !defined(__i386__) && !defined(__x86_64__)
  constexpr bool kIsX86 = false;
#else
  constexpr bool kIsX86 = true;
#endif
  EXPECT_TRUE(IsSelinuxEnforced() || kIsX86);
}

TEST_F(ApexServiceTest, StageFailAccess) {
  if (!IsSelinuxEnforced()) {
    LOG(WARNING) << "Skipping InstallFailAccess because of selinux";
    return;
  }

  // Use an extra copy, so that even if this test fails (incorrectly installs),
  // we have the testdata file still around.
  std::string orig_test_file = GetTestFile("apex.apexd_test.apex");
  std::string test_file = orig_test_file + ".2";
  ASSERT_EQ(0, link(orig_test_file.c_str(), test_file.c_str()))
      << strerror(errno);
  struct Deleter {
    std::string to_delete;
    explicit Deleter(std::string t) : to_delete(std::move(t)) {}
    ~Deleter() {
      if (unlink(to_delete.c_str()) != 0) {
        PLOG(ERROR) << "Could not unlink " << to_delete;
      }
    }
  };
  Deleter del(test_file);

  android::binder::Status st = service_->stagePackages({test_file});
  ASSERT_FALSE(IsOk(st));
  std::string error = st.exceptionMessage().c_str();
  EXPECT_NE(std::string::npos, error.find("Failed to open package")) << error;
  EXPECT_NE(std::string::npos, error.find("I/O error")) << error;
}

TEST_F(ApexServiceTest, StageFailKey) {
  PrepareTestApexForInstall installer(
      GetTestFile("apex.apexd_test_no_inst_key.apex"));
  if (!installer.Prepare()) {
    return;
  }
  ASSERT_EQ(std::string("com.android.apex.test_package.no_inst_key"),
            installer.package);

  android::binder::Status st = service_->stagePackages({installer.test_file});
  ASSERT_FALSE(IsOk(st));

  // May contain one of two errors.
  std::string error = st.exceptionMessage().c_str();

  ASSERT_THAT(error, HasSubstr("No preinstalled data found for package "
                               "com.android.apex.test_package.no_inst_key"));
}

TEST_F(ApexServiceTest, StageSuccess) {
  PrepareTestApexForInstall installer(GetTestFile("apex.apexd_test.apex"));
  if (!installer.Prepare()) {
    return;
  }
  ASSERT_EQ(std::string("com.android.apex.test_package"), installer.package);

  ASSERT_TRUE(IsOk(service_->stagePackages({installer.test_file})));
  EXPECT_TRUE(RegularFileExists(installer.test_installed_file));
}

TEST_F(ApexServiceTest,
       SubmitStagegSessionSuccessDoesNotLeakTempVerityDevices) {
  PrepareTestApexForInstall installer(GetTestFile("apex.apexd_test.apex"),
                                      "/data/app-staging/session_1543",
                                      "staging_data_file");
  if (!installer.Prepare()) {
    return;
  }

  ApexInfoList list;
  ApexSessionParams params;
  params.sessionId = 1543;
  ASSERT_TRUE(IsOk(service_->submitStagedSession(params, &list)));

  std::vector<DeviceMapper::DmBlockDevice> devices;
  DeviceMapper& dm = DeviceMapper::Instance();
  ASSERT_TRUE(dm.GetAvailableDevices(&devices));

  for (const auto& device : devices) {
    ASSERT_THAT(device.name(), Not(EndsWith(".tmp")));
  }
}

TEST_F(ApexServiceTest, SubmitStagedSessionStoresBuildFingerprint) {
  PrepareTestApexForInstall installer(GetTestFile("apex.apexd_test.apex"),
                                      "/data/app-staging/session_1547",
                                      "staging_data_file");
  if (!installer.Prepare()) {
    return;
  }
  ApexInfoList list;
  ApexSessionParams params;
  params.sessionId = 1547;
  ASSERT_TRUE(IsOk(service_->submitStagedSession(params, &list)));

  auto session = ApexSession::GetSession(1547);
  ASSERT_FALSE(session->GetBuildFingerprint().empty());
}

TEST_F(ApexServiceTest, SubmitStagedSessionFailDoesNotLeakTempVerityDevices) {
  PrepareTestApexForInstall installer(
      GetTestFile("apex.apexd_test_manifest_mismatch.apex"),
      "/data/app-staging/session_239", "staging_data_file");
  if (!installer.Prepare()) {
    return;
  }

  ApexInfoList list;
  ApexSessionParams params;
  params.sessionId = 239;
  ASSERT_FALSE(IsOk(service_->submitStagedSession(params, &list)));

  std::vector<DeviceMapper::DmBlockDevice> devices;
  DeviceMapper& dm = DeviceMapper::Instance();
  ASSERT_TRUE(dm.GetAvailableDevices(&devices));

  for (const auto& device : devices) {
    ASSERT_THAT(device.name(), Not(EndsWith(".tmp")));
  }
}

TEST_F(ApexServiceTest, StageSuccessClearsPreviouslyActivePackage) {
  PrepareTestApexForInstall installer1(GetTestFile("apex.apexd_test_v2.apex"));
  PrepareTestApexForInstall installer2(
      GetTestFile("apex.apexd_test_different_app.apex"));
  PrepareTestApexForInstall installer3(GetTestFile("apex.apexd_test.apex"));
  auto install_fn = [&](PrepareTestApexForInstall& installer) {
    if (!installer.Prepare()) {
      return;
    }
    ASSERT_TRUE(IsOk(service_->stagePackages({installer.test_file})));
    EXPECT_TRUE(RegularFileExists(installer.test_installed_file));
  };
  install_fn(installer1);
  install_fn(installer2);
  // Simulating a revert. After this call test_v2_apex_path should be removed.
  install_fn(installer3);

  EXPECT_FALSE(RegularFileExists(installer1.test_installed_file));
  EXPECT_TRUE(RegularFileExists(installer2.test_installed_file));
  EXPECT_TRUE(RegularFileExists(installer3.test_installed_file));
}

TEST_F(ApexServiceTest, StageAlreadyStagedPackageSuccess) {
  PrepareTestApexForInstall installer(GetTestFile("apex.apexd_test.apex"));
  if (!installer.Prepare()) {
    return;
  }
  ASSERT_EQ(std::string("com.android.apex.test_package"), installer.package);

  ASSERT_TRUE(IsOk(service_->stagePackages({installer.test_file})));
  ASSERT_TRUE(RegularFileExists(installer.test_installed_file));

  ASSERT_TRUE(IsOk(service_->stagePackages({installer.test_file})));
  ASSERT_TRUE(RegularFileExists(installer.test_installed_file));
}

TEST_F(ApexServiceTest, StageAlreadyStagedPackageSuccessNewWins) {
  PrepareTestApexForInstall installer(GetTestFile("apex.apexd_test.apex"));
  PrepareTestApexForInstall installer2(
      GetTestFile("apex.apexd_test_nocode.apex"));
  if (!installer.Prepare() || !installer2.Prepare()) {
    return;
  }
  ASSERT_EQ(std::string("com.android.apex.test_package"), installer.package);
  ASSERT_EQ(installer.test_installed_file, installer2.test_installed_file);

  ASSERT_TRUE(IsOk(service_->stagePackages({installer.test_file})));
  const auto& apex = ApexFile::Open(installer.test_installed_file);
  ASSERT_TRUE(IsOk(apex));
  ASSERT_FALSE(apex->GetManifest().nocode());

  ASSERT_TRUE(IsOk(service_->stagePackages({installer2.test_file})));
  const auto& new_apex = ApexFile::Open(installer.test_installed_file);
  ASSERT_TRUE(IsOk(new_apex));
  ASSERT_TRUE(new_apex->GetManifest().nocode());
}

TEST_F(ApexServiceTest, MultiStageSuccess) {
  PrepareTestApexForInstall installer(GetTestFile("apex.apexd_test.apex"));
  if (!installer.Prepare()) {
    return;
  }
  ASSERT_EQ(std::string("com.android.apex.test_package"), installer.package);

  PrepareTestApexForInstall installer2(GetTestFile("apex.apexd_test_v2.apex"));
  if (!installer2.Prepare()) {
    return;
  }
  ASSERT_EQ(std::string("com.android.apex.test_package"), installer2.package);

  std::vector<std::string> packages;
  packages.push_back(installer.test_file);
  packages.push_back(installer2.test_file);

  ASSERT_TRUE(IsOk(service_->stagePackages(packages)));
  EXPECT_TRUE(RegularFileExists(installer.test_installed_file));
  EXPECT_TRUE(RegularFileExists(installer2.test_installed_file));
}

TEST_F(ApexServiceTest, CannotBeRollbackAndHaveRollbackEnabled) {
  PrepareTestApexForInstall installer(GetTestFile("apex.apexd_test.apex"),
                                      "/data/app-staging/session_1543",
                                      "staging_data_file");
  if (!installer.Prepare()) {
    return;
  }

  ApexInfoList list;
  ApexSessionParams params;
  params.sessionId = 1543;
  params.isRollback = true;
  params.hasRollbackEnabled = true;
  ASSERT_FALSE(IsOk(service_->submitStagedSession(params, &list)));
}

TEST_F(ApexServiceTest, SessionParamDefaults) {
  PrepareTestApexForInstall installer(GetTestFile("apex.apexd_test.apex"),
                                      "/data/app-staging/session_1547",
                                      "staging_data_file");
  if (!installer.Prepare()) {
    return;
  }
  ApexInfoList list;
  ApexSessionParams params;
  params.sessionId = 1547;
  ASSERT_TRUE(IsOk(service_->submitStagedSession(params, &list)));

  auto session = ApexSession::GetSession(1547);
  ASSERT_TRUE(session->GetChildSessionIds().empty());
  ASSERT_FALSE(session->IsRollback());
  ASSERT_FALSE(session->HasRollbackEnabled());
  ASSERT_EQ(0, session->GetRollbackId());
}

TEST_F(ApexServiceTest, SnapshotCeData) {
  CreateDir("/data/misc_ce/0/apexdata/apex.apexd_test");
  CreateFile("/data/misc_ce/0/apexdata/apex.apexd_test/hello.txt");

  ASSERT_TRUE(
      RegularFileExists("/data/misc_ce/0/apexdata/apex.apexd_test/hello.txt"));

  service_->snapshotCeData(0, 123456, "apex.apexd_test");

  ASSERT_TRUE(RegularFileExists(
      "/data/misc_ce/0/apexrollback/123456/apex.apexd_test/hello.txt"));
}

TEST_F(ApexServiceTest, RestoreCeData) {
  CreateDir("/data/misc_ce/0/apexdata/apex.apexd_test");
  CreateDir("/data/misc_ce/0/apexrollback/123456");
  CreateDir("/data/misc_ce/0/apexrollback/123456/apex.apexd_test");

  CreateFile("/data/misc_ce/0/apexdata/apex.apexd_test/newfile.txt");
  CreateFile("/data/misc_ce/0/apexrollback/123456/apex.apexd_test/oldfile.txt");

  ASSERT_TRUE(RegularFileExists(
      "/data/misc_ce/0/apexdata/apex.apexd_test/newfile.txt"));
  ASSERT_TRUE(RegularFileExists(
      "/data/misc_ce/0/apexrollback/123456/apex.apexd_test/oldfile.txt"));

  service_->restoreCeData(0, 123456, "apex.apexd_test");

  ASSERT_TRUE(RegularFileExists(
      "/data/misc_ce/0/apexdata/apex.apexd_test/oldfile.txt"));
  ASSERT_FALSE(RegularFileExists(
      "/data/misc_ce/0/apexdata/apex.apexd_test/newfile.txt"));
  // The snapshot should be deleted after restoration.
  ASSERT_FALSE(
      DirExists("/data/misc_ce/0/apexrollback/123456/apex.apexd_test"));
}

TEST_F(ApexServiceTest, DestroyDeSnapshotsDeSys) {
  CreateDir("/data/misc/apexrollback/123456");
  CreateDir("/data/misc/apexrollback/123456/my.apex");
  CreateFile("/data/misc/apexrollback/123456/my.apex/hello.txt");

  ASSERT_TRUE(
      RegularFileExists("/data/misc/apexrollback/123456/my.apex/hello.txt"));

  service_->destroyDeSnapshots(8975);
  ASSERT_TRUE(
      RegularFileExists("/data/misc/apexrollback/123456/my.apex/hello.txt"));

  service_->destroyDeSnapshots(123456);
  ASSERT_FALSE(
      RegularFileExists("/data/misc/apexrollback/123456/my.apex/hello.txt"));
  ASSERT_FALSE(DirExists("/data/misc/apexrollback/123456"));
}

TEST_F(ApexServiceTest, DestroyDeSnapshotsDeUser) {
  CreateDir("/data/misc_de/0/apexrollback/123456");
  CreateDir("/data/misc_de/0/apexrollback/123456/my.apex");
  CreateFile("/data/misc_de/0/apexrollback/123456/my.apex/hello.txt");

  ASSERT_TRUE(RegularFileExists(
      "/data/misc_de/0/apexrollback/123456/my.apex/hello.txt"));

  service_->destroyDeSnapshots(8975);
  ASSERT_TRUE(RegularFileExists(
      "/data/misc_de/0/apexrollback/123456/my.apex/hello.txt"));

  service_->destroyDeSnapshots(123456);
  ASSERT_FALSE(RegularFileExists(
      "/data/misc_de/0/apexrollback/123456/my.apex/hello.txt"));
  ASSERT_FALSE(DirExists("/data/misc_de/0/apexrollback/123456"));
}

TEST_F(ApexServiceTest, DestroyCeSnapshots) {
  CreateDir("/data/misc_ce/0/apexrollback/123456");
  CreateDir("/data/misc_ce/0/apexrollback/123456/apex.apexd_test");
  CreateFile("/data/misc_ce/0/apexrollback/123456/apex.apexd_test/file.txt");

  CreateDir("/data/misc_ce/0/apexrollback/77777");
  CreateDir("/data/misc_ce/0/apexrollback/77777/apex.apexd_test");
  CreateFile("/data/misc_ce/0/apexrollback/77777/apex.apexd_test/thing.txt");

  ASSERT_TRUE(RegularFileExists(
      "/data/misc_ce/0/apexrollback/123456/apex.apexd_test/file.txt"));
  ASSERT_TRUE(RegularFileExists(
      "/data/misc_ce/0/apexrollback/77777/apex.apexd_test/thing.txt"));

  android::binder::Status st = service_->destroyCeSnapshots(0, 123456);
  ASSERT_TRUE(IsOk(st));
  // Should be OK if the directory doesn't exist.
  st = service_->destroyCeSnapshots(1, 123456);
  ASSERT_TRUE(IsOk(st));

  ASSERT_TRUE(RegularFileExists(
      "/data/misc_ce/0/apexrollback/77777/apex.apexd_test/thing.txt"));
  ASSERT_FALSE(DirExists("/data/misc_ce/0/apexrollback/123456"));
}

TEST_F(ApexServiceTest, DestroyCeSnapshotsNotSpecified) {
  CreateDir("/data/misc_ce/0/apexrollback/123456");
  CreateDir("/data/misc_ce/0/apexrollback/123456/apex.apexd_test");
  CreateFile("/data/misc_ce/0/apexrollback/123456/apex.apexd_test/file.txt");

  CreateDir("/data/misc_ce/0/apexrollback/77777");
  CreateDir("/data/misc_ce/0/apexrollback/77777/apex.apexd_test");
  CreateFile("/data/misc_ce/0/apexrollback/77777/apex.apexd_test/thing.txt");

  CreateDir("/data/misc_ce/0/apexrollback/98765");
  CreateDir("/data/misc_ce/0/apexrollback/98765/apex.apexd_test");
  CreateFile("/data/misc_ce/0/apexrollback/98765/apex.apexd_test/test.txt");

  ASSERT_TRUE(RegularFileExists(
      "/data/misc_ce/0/apexrollback/123456/apex.apexd_test/file.txt"));
  ASSERT_TRUE(RegularFileExists(
      "/data/misc_ce/0/apexrollback/77777/apex.apexd_test/thing.txt"));
  ASSERT_TRUE(RegularFileExists(
      "/data/misc_ce/0/apexrollback/98765/apex.apexd_test/test.txt"));

  std::vector<int> retain{123, 77777, 987654};
  android::binder::Status st =
      service_->destroyCeSnapshotsNotSpecified(0, retain);
  ASSERT_TRUE(IsOk(st));

  ASSERT_TRUE(RegularFileExists(
      "/data/misc_ce/0/apexrollback/77777/apex.apexd_test/thing.txt"));
  ASSERT_FALSE(DirExists("/data/misc_ce/0/apexrollback/123456"));
  ASSERT_FALSE(DirExists("/data/misc_ce/0/apexrollback/98765"));
}

template <typename NameProvider>
class ApexServiceActivationTest : public ApexServiceTest {
 public:
  ApexServiceActivationTest() : stage_package(true) {}

  explicit ApexServiceActivationTest(bool stage_package)
      : stage_package(stage_package) {}

  void SetUp() override {
    // TODO(b/136647373): Move this check to environment setup
    if (!android::base::GetBoolProperty("ro.apex.updatable", false)) {
      GTEST_SKIP() << "Skipping test because device doesn't support APEX";
    }
    ApexServiceTest::SetUp();
    ASSERT_NE(nullptr, service_.get());

    installer_ = std::make_unique<PrepareTestApexForInstall>(
        GetTestFile(NameProvider::GetTestName()));
    if (!installer_->Prepare()) {
      return;
    }
    ASSERT_EQ(NameProvider::GetPackageName(), installer_->package);

    {
      // Check package is not active.
      std::string path = stage_package ? installer_->test_installed_file
                                       : installer_->test_file;
      Result<bool> active =
          IsActive(installer_->package, installer_->version, path);
      ASSERT_TRUE(IsOk(active));
      ASSERT_FALSE(*active);
    }

    if (stage_package) {
      ASSERT_TRUE(IsOk(service_->stagePackages({installer_->test_file})));
    }
  }

  void TearDown() override {
    // Attempt to deactivate.
    if (installer_ != nullptr) {
      if (stage_package) {
        service_->deactivatePackage(installer_->test_installed_file);
      } else {
        service_->deactivatePackage(installer_->test_file);
      }
    }

    installer_.reset();
    // ApexServiceTest::TearDown will wipe out everything under /data/apex.
    // Since some of that information is required for deactivatePackage binder
    // call, it's required to be called after deactivating package.
    ApexServiceTest::TearDown();
  }

  std::unique_ptr<PrepareTestApexForInstall> installer_;

 private:
  bool stage_package;
};

struct SuccessNameProvider {
  static std::string GetTestName() { return "apex.apexd_test.apex"; }
  static std::string GetPackageName() {
    return "com.android.apex.test_package";
  }
};

struct ManifestMismatchNameProvider {
  static std::string GetTestName() {
    return "apex.apexd_test_manifest_mismatch.apex";
  }
  static std::string GetPackageName() {
    return "com.android.apex.test_package";
  }
};

class ApexServiceActivationManifestMismatchFailure
    : public ApexServiceActivationTest<ManifestMismatchNameProvider> {
 public:
  ApexServiceActivationManifestMismatchFailure()
      : ApexServiceActivationTest(false) {}
};

TEST_F(ApexServiceActivationManifestMismatchFailure,
       ActivateFailsWithManifestMismatch) {
  android::binder::Status st = service_->activatePackage(installer_->test_file);
  ASSERT_FALSE(IsOk(st));

  std::string error = st.exceptionMessage().c_str();
  ASSERT_THAT(
      error,
      HasSubstr(
          "Manifest inside filesystem does not match manifest outside it"));
}

class ApexServiceActivationSuccessTest
    : public ApexServiceActivationTest<SuccessNameProvider> {};

TEST_F(ApexServiceActivationSuccessTest, Activate) {
  ASSERT_TRUE(IsOk(service_->activatePackage(installer_->test_installed_file)))
      << GetDebugStr(installer_.get());

  {
    // Check package is active.
    Result<bool> active = IsActive(installer_->package, installer_->version,
                                   installer_->test_installed_file);
    ASSERT_TRUE(IsOk(active));
    ASSERT_TRUE(*active) << Join(GetActivePackagesStrings(), ',');
  }

  {
    // Check that the "latest" view exists.
    std::string latest_path =
        std::string(kApexRoot) + "/" + installer_->package;
    struct stat buf;
    ASSERT_EQ(0, stat(latest_path.c_str(), &buf)) << strerror(errno);
    // Check that it is a folder.
    EXPECT_TRUE(S_ISDIR(buf.st_mode));

    // Collect direct entries of a folder.
    auto collect_entries_fn = [&](const std::string& path) {
      std::vector<std::string> ret;
      auto status = WalkDir(path, [&](const fs::directory_entry& entry) {
        if (!entry.is_directory()) {
          return;
        }
        ret.emplace_back(entry.path().filename());
      });
      CHECK(status.has_value())
          << "Failed to list " << path << " : " << status.error();
      std::sort(ret.begin(), ret.end());
      return ret;
    };

    std::string versioned_path = std::string(kApexRoot) + "/" +
                                 installer_->package + "@" +
                                 std::to_string(installer_->version);
    std::vector<std::string> versioned_folder_entries =
        collect_entries_fn(versioned_path);
    std::vector<std::string> latest_folder_entries =
        collect_entries_fn(latest_path);

    EXPECT_TRUE(versioned_folder_entries == latest_folder_entries)
        << "Versioned: " << Join(versioned_folder_entries, ',')
        << " Latest: " << Join(latest_folder_entries, ',');
  }
}

TEST_F(ApexServiceActivationSuccessTest, GetActivePackages) {
  ASSERT_TRUE(IsOk(service_->activatePackage(installer_->test_installed_file)))
      << GetDebugStr(installer_.get());

  Result<std::vector<ApexInfo>> active = GetActivePackages();
  ASSERT_TRUE(IsOk(active));
  ApexInfo match;

  for (const ApexInfo& info : *active) {
    if (info.moduleName == installer_->package) {
      match = info;
      break;
    }
  }

  ASSERT_EQ(installer_->package, match.moduleName);
  ASSERT_EQ(installer_->version, static_cast<uint64_t>(match.versionCode));
  ASSERT_EQ(installer_->test_installed_file, match.modulePath);
}

TEST_F(ApexServiceActivationSuccessTest, GetActivePackage) {
  ASSERT_TRUE(IsOk(service_->activatePackage(installer_->test_installed_file)))
      << GetDebugStr(installer_.get());

  Result<ApexInfo> active = GetActivePackage(installer_->package);
  ASSERT_TRUE(IsOk(active));

  ASSERT_EQ(installer_->package, active->moduleName);
  ASSERT_EQ(installer_->version, static_cast<uint64_t>(active->versionCode));
  ASSERT_EQ(installer_->test_installed_file, active->modulePath);
}

TEST_F(ApexServiceActivationSuccessTest, ShowsUpInMountedApexDatabase) {
  ASSERT_TRUE(IsOk(service_->activatePackage(installer_->test_installed_file)))
      << GetDebugStr(installer_.get());

  MountedApexDatabase db;
  db.PopulateFromMounts();

  std::optional<MountedApexData> mounted_apex;
  db.ForallMountedApexes(installer_->package,
                         [&](const MountedApexData& d, bool active) {
                           if (active) {
                             mounted_apex.emplace(d);
                           }
                         });
  ASSERT_TRUE(mounted_apex)
      << "Haven't found " << installer_->test_installed_file
      << " in the database of mounted apexes";

  // Get all necessary data for assertions on mounted_apex.
  std::string package_id =
      installer_->package + "@" + std::to_string(installer_->version);
  DeviceMapper& dm = DeviceMapper::Instance();
  std::string dm_path;
  ASSERT_TRUE(dm.GetDmDevicePathByName(package_id, &dm_path))
      << "Failed to get path of dm device " << package_id;
  auto loop_device = dm.GetParentBlockDeviceByPath(dm_path);
  ASSERT_TRUE(loop_device) << "Failed to find parent block device of "
                           << dm_path;

  // Now we are ready to assert on mounted_apex.
  ASSERT_EQ(*loop_device, mounted_apex->loop_name);
  ASSERT_EQ(installer_->test_installed_file, mounted_apex->full_path);
  std::string expected_mount = std::string(kApexRoot) + "/" + package_id;
  ASSERT_EQ(expected_mount, mounted_apex->mount_point);
  ASSERT_EQ(package_id, mounted_apex->device_name);
  ASSERT_EQ("", mounted_apex->hashtree_loop_name);
}

struct NoHashtreeApexNameProvider {
  static std::string GetTestName() {
    return "apex.apexd_test_no_hashtree.apex";
  }
  static std::string GetPackageName() {
    return "com.android.apex.test_package";
  }
};

class ApexServiceNoHashtreeApexActivationTest
    : public ApexServiceActivationTest<NoHashtreeApexNameProvider> {};

TEST_F(ApexServiceNoHashtreeApexActivationTest, Activate) {
  ASSERT_TRUE(IsOk(service_->activatePackage(installer_->test_installed_file)))
      << GetDebugStr(installer_.get());
  {
    // Check package is active.
    Result<bool> active = IsActive(installer_->package, installer_->version,
                                   installer_->test_installed_file);
    ASSERT_TRUE(IsOk(active));
    ASSERT_TRUE(*active) << Join(GetActivePackagesStrings(), ',');
  }

  std::string package_id =
      installer_->package + "@" + std::to_string(installer_->version);
  // Check that hashtree file was created.
  {
    std::string hashtree_path =
        std::string(kApexHashTreeDir) + "/" + package_id;
    auto exists = PathExists(hashtree_path);
    ASSERT_TRUE(IsOk(exists));
    ASSERT_TRUE(*exists);
  }

  // Check that block device can be read.
  auto block_device = GetBlockDeviceForApex(package_id);
  ASSERT_TRUE(IsOk(block_device));
  ASSERT_TRUE(IsOk(ReadDevice(*block_device)));
}

TEST_F(ApexServiceNoHashtreeApexActivationTest,
       NewSessionDoesNotImpactActivePackage) {
  ASSERT_TRUE(IsOk(service_->activatePackage(installer_->test_installed_file)))
      << GetDebugStr(installer_.get());
  {
    // Check package is active.
    Result<bool> active = IsActive(installer_->package, installer_->version,
                                   installer_->test_installed_file);
    ASSERT_TRUE(IsOk(active));
    ASSERT_TRUE(*active) << Join(GetActivePackagesStrings(), ',');
  }

  PrepareTestApexForInstall installer2(
      GetTestFile("apex.apexd_test_no_hashtree_2.apex"),
      "/data/app-staging/session_123", "staging_data_file");
  if (!installer2.Prepare()) {
    FAIL();
  }

  ApexInfoList list;
  ApexSessionParams params;
  params.sessionId = 123;
  ASSERT_TRUE(IsOk(service_->submitStagedSession(params, &list)));

  std::string package_id =
      installer_->package + "@" + std::to_string(installer_->version);
  // Check that new hashtree file was created.
  {
    std::string hashtree_path =
        std::string(kApexHashTreeDir) + "/" + package_id + ".new";
    auto exists = PathExists(hashtree_path);
    ASSERT_TRUE(IsOk(exists));
    ASSERT_TRUE(*exists) << hashtree_path << " does not exist";
  }
  // Check that active hashtree is still there.
  {
    std::string hashtree_path =
        std::string(kApexHashTreeDir) + "/" + package_id;
    auto exists = PathExists(hashtree_path);
    ASSERT_TRUE(IsOk(exists));
    ASSERT_TRUE(*exists) << hashtree_path << " does not exist";
  }

  // Check that block device of active APEX can still be read.
  auto block_device = GetBlockDeviceForApex(package_id);
  ASSERT_TRUE(IsOk(block_device));
}

TEST_F(ApexServiceNoHashtreeApexActivationTest, ShowsUpInMountedApexDatabase) {
  ASSERT_TRUE(IsOk(service_->activatePackage(installer_->test_installed_file)))
      << GetDebugStr(installer_.get());

  MountedApexDatabase db;
  db.PopulateFromMounts();

  std::optional<MountedApexData> mounted_apex;
  db.ForallMountedApexes(installer_->package,
                         [&](const MountedApexData& d, bool active) {
                           if (active) {
                             mounted_apex.emplace(d);
                           }
                         });
  ASSERT_TRUE(mounted_apex)
      << "Haven't found " << installer_->test_installed_file
      << " in the database of mounted apexes";

  // Get all necessary data for assertions on mounted_apex.
  std::string package_id =
      installer_->package + "@" + std::to_string(installer_->version);
  std::vector<std::string> slaves = ListSlavesOfDmDevice(package_id);
  ASSERT_EQ(2u, slaves.size())
      << "Unexpected number of slaves: " << Join(slaves, ",");

  // Now we are ready to assert on mounted_apex.
  ASSERT_EQ(installer_->test_installed_file, mounted_apex->full_path);
  std::string expected_mount = std::string(kApexRoot) + "/" + package_id;
  ASSERT_EQ(expected_mount, mounted_apex->mount_point);
  ASSERT_EQ(package_id, mounted_apex->device_name);
  // For loops we only check that both loop_name and hashtree_loop_name are
  // slaves of the top device mapper device.
  ASSERT_THAT(slaves, Contains(mounted_apex->loop_name));
  ASSERT_THAT(slaves, Contains(mounted_apex->hashtree_loop_name));
  ASSERT_NE(mounted_apex->loop_name, mounted_apex->hashtree_loop_name);
}

TEST_F(ApexServiceNoHashtreeApexActivationTest, DeactivateFreesLoopDevices) {
  ASSERT_TRUE(IsOk(service_->activatePackage(installer_->test_installed_file)))
      << GetDebugStr(installer_.get());

  std::string package_id =
      installer_->package + "@" + std::to_string(installer_->version);
  std::vector<std::string> slaves = ListSlavesOfDmDevice(package_id);
  ASSERT_EQ(2u, slaves.size())
      << "Unexpected number of slaves: " << Join(slaves, ",");

  ASSERT_TRUE(
      IsOk(service_->deactivatePackage(installer_->test_installed_file)));

  for (const auto& loop : slaves) {
    struct loop_info li;
    unique_fd fd(TEMP_FAILURE_RETRY(open(loop.c_str(), O_RDWR | O_CLOEXEC)));
    ASSERT_NE(-1, fd.get())
        << "Failed to open " << loop << " : " << strerror(errno);
    ASSERT_EQ(-1, ioctl(fd.get(), LOOP_GET_STATUS, &li))
        << loop << " is still alive";
    ASSERT_EQ(ENXIO, errno) << "Unexpected errno : " << strerror(errno);
  }

  // Skip deactivatePackage on TearDown.
  installer_.reset();
}

TEST_F(ApexServiceTest, NoHashtreeApexStagePackagesMovesHashtree) {
  PrepareTestApexForInstall installer(
      GetTestFile("apex.apexd_test_no_hashtree.apex"),
      "/data/app-staging/session_239", "staging_data_file");
  if (!installer.Prepare()) {
    FAIL();
  }

  auto read_fn = [](const std::string& path) -> std::vector<uint8_t> {
    static constexpr size_t kBufSize = 4096;
    std::vector<uint8_t> buffer(kBufSize);
    unique_fd fd(TEMP_FAILURE_RETRY(open(path.c_str(), O_RDONLY | O_CLOEXEC)));
    if (fd.get() == -1) {
      PLOG(ERROR) << "Failed to open " << path;
      ADD_FAILURE();
      return buffer;
    }
    if (!ReadFully(fd.get(), buffer.data(), kBufSize)) {
      PLOG(ERROR) << "Failed to read " << path;
      ADD_FAILURE();
    }
    return buffer;
  };

  ApexInfoList list;
  ApexSessionParams params;
  params.sessionId = 239;
  ASSERT_TRUE(IsOk(service_->submitStagedSession(params, &list)));

  std::string package_id =
      installer.package + "@" + std::to_string(installer.version);
  // Check that new hashtree file was created.
  std::vector<uint8_t> original_hashtree_data;
  {
    std::string hashtree_path =
        std::string(kApexHashTreeDir) + "/" + package_id + ".new";
    auto exists = PathExists(hashtree_path);
    ASSERT_TRUE(IsOk(exists));
    ASSERT_TRUE(*exists);
    original_hashtree_data = read_fn(hashtree_path);
  }

  ASSERT_TRUE(IsOk(service_->stagePackages({installer.test_file})));
  // Check that hashtree file was moved.
  {
    std::string hashtree_path =
        std::string(kApexHashTreeDir) + "/" + package_id + ".new";
    auto exists = PathExists(hashtree_path);
    ASSERT_TRUE(IsOk(exists));
    ASSERT_FALSE(*exists);
  }
  {
    std::string hashtree_path =
        std::string(kApexHashTreeDir) + "/" + package_id;
    auto exists = PathExists(hashtree_path);
    ASSERT_TRUE(IsOk(exists));
    ASSERT_TRUE(*exists);
    std::vector<uint8_t> moved_hashtree_data = read_fn(hashtree_path);
    ASSERT_EQ(moved_hashtree_data, original_hashtree_data);
  }
}

TEST_F(ApexServiceTest, GetFactoryPackages) {
  Result<std::vector<ApexInfo>> factory_packages = GetFactoryPackages();
  ASSERT_TRUE(IsOk(factory_packages));
  ASSERT_TRUE(factory_packages->size() > 0);

  std::vector<std::string> builtinDirs;
  for (const auto& d : kApexPackageBuiltinDirs) {
    std::string realpath;
    if (android::base::Realpath(d, &realpath)) {
      builtinDirs.push_back(realpath);
    }
    // realpath might fail in case when dir is a non-existing path. We can
    // ignore non-existing paths.
  }

  for (const ApexInfo& package : *factory_packages) {
    bool is_builtin = false;
    for (const auto& dir : builtinDirs) {
      if (StartsWith(package.modulePath, dir)) {
        is_builtin = true;
      }
    }
    ASSERT_TRUE(is_builtin);
  }
}

TEST_F(ApexServiceTest, NoPackagesAreBothActiveAndInactive) {
  Result<std::vector<ApexInfo>> active_packages = GetActivePackages();
  ASSERT_TRUE(IsOk(active_packages));
  ASSERT_TRUE(active_packages->size() > 0);
  Result<std::vector<ApexInfo>> inactive_packages = GetInactivePackages();
  ASSERT_TRUE(IsOk(inactive_packages));
  std::vector<std::string> active_packages_strings =
      GetPackagesStrings(*active_packages);
  std::vector<std::string> inactive_packages_strings =
      GetPackagesStrings(*inactive_packages);
  std::sort(active_packages_strings.begin(), active_packages_strings.end());
  std::sort(inactive_packages_strings.begin(), inactive_packages_strings.end());
  std::vector<std::string> intersection;
  std::set_intersection(
      active_packages_strings.begin(), active_packages_strings.end(),
      inactive_packages_strings.begin(), inactive_packages_strings.end(),
      std::back_inserter(intersection));
  ASSERT_THAT(intersection, SizeIs(0));
}

TEST_F(ApexServiceTest, GetAllPackages) {
  Result<std::vector<ApexInfo>> all_packages = GetAllPackages();
  ASSERT_TRUE(IsOk(all_packages));
  ASSERT_TRUE(all_packages->size() > 0);
  Result<std::vector<ApexInfo>> active_packages = GetActivePackages();
  std::vector<std::string> active_strings =
      GetPackagesStrings(*active_packages);
  Result<std::vector<ApexInfo>> factory_packages = GetFactoryPackages();
  std::vector<std::string> factory_strings =
      GetPackagesStrings(*factory_packages);
  for (ApexInfo& apexInfo : *all_packages) {
    std::string package_string = GetPackageString(apexInfo);
    bool should_be_active =
        std::find(active_strings.begin(), active_strings.end(),
                  package_string) != active_strings.end();
    bool should_be_factory =
        std::find(factory_strings.begin(), factory_strings.end(),
                  package_string) != factory_strings.end();
    ASSERT_EQ(should_be_active, apexInfo.isActive)
        << package_string << " should " << (should_be_active ? "" : "not ")
        << "be active";
    ASSERT_EQ(should_be_factory, apexInfo.isFactory)
        << package_string << " should " << (should_be_factory ? "" : "not ")
        << "be factory";
  }
}

class ApexSameGradeOfPreInstalledVersionTest : public ApexServiceTest {
 public:
  void SetUp() override {
    // TODO(b/136647373): Move this check to environment setup
    if (!android::base::GetBoolProperty("ro.apex.updatable", false)) {
      GTEST_SKIP() << "Skipping test because device doesn't support APEX";
    }
    ApexServiceTest::SetUp();
    ASSERT_NE(nullptr, service_.get());

    installer_ = std::make_unique<PrepareTestApexForInstall>(
        GetTestFile("com.android.apex.cts.shim.apex"));
    if (!installer_->Prepare()) {
      return;
    }
    ASSERT_EQ("com.android.apex.cts.shim", installer_->package);
    // First deactivate currently active shim, otherwise activatePackage will be
    // no-op.
    {
      ApexInfo system_shim;
      ASSERT_TRUE(IsOk(service_->getActivePackage("com.android.apex.cts.shim",
                                                  &system_shim)));
      ASSERT_TRUE(IsOk(service_->deactivatePackage(system_shim.modulePath)));
    }
    ASSERT_TRUE(IsOk(service_->stagePackages({installer_->test_file})));
    ASSERT_TRUE(
        IsOk(service_->activatePackage(installer_->test_installed_file)));
  }

  void TearDown() override {
    // Attempt to deactivate.
    service_->deactivatePackage(installer_->test_installed_file);
    installer_.reset();
    // ApexServiceTest::TearDown will wipe out everything under /data/apex.
    // Since some of that information is required for deactivatePackage binder
    // call, it's required to be called after deactivating package.
    ApexServiceTest::TearDown();
    ASSERT_TRUE(IsOk(service_->activatePackage(
        "/system/apex/com.android.apex.cts.shim.apex")));
  }

  std::unique_ptr<PrepareTestApexForInstall> installer_;
};

TEST_F(ApexSameGradeOfPreInstalledVersionTest, VersionOnDataWins) {
  std::vector<ApexInfo> all;
  ASSERT_TRUE(IsOk(service_->getAllPackages(&all)));

  ApexInfo on_data;
  on_data.moduleName = "com.android.apex.cts.shim";
  on_data.modulePath = "/data/apex/active/com.android.apex.cts.shim@1.apex";
  on_data.preinstalledModulePath =
      "/system/apex/com.android.apex.cts.shim.apex";
  on_data.versionCode = 1;
  on_data.isFactory = false;
  on_data.isActive = true;

  ApexInfo preinstalled;
  preinstalled.moduleName = "com.android.apex.cts.shim";
  preinstalled.modulePath = "/system/apex/com.android.apex.cts.shim.apex";
  preinstalled.preinstalledModulePath =
      "/system/apex/com.android.apex.cts.shim.apex";
  preinstalled.versionCode = 1;
  preinstalled.isFactory = true;
  preinstalled.isActive = false;

  ASSERT_THAT(all, Contains(ApexInfoEq(on_data)));
  ASSERT_THAT(all, Contains(ApexInfoEq(preinstalled)));
}

class ApexServiceDeactivationTest : public ApexServiceActivationSuccessTest {
 public:
  void SetUp() override {
    ApexServiceActivationSuccessTest::SetUp();

    ASSERT_TRUE(installer_ != nullptr);
  }

  void TearDown() override {
    installer_.reset();
    ApexServiceActivationSuccessTest::TearDown();
  }

  std::unique_ptr<PrepareTestApexForInstall> installer_;
};

TEST_F(ApexServiceActivationSuccessTest, DmDeviceTearDown) {
  std::string package_id =
      installer_->package + "@" + std::to_string(installer_->version);

  auto find_fn = [](const std::string& name) {
    auto& dm = DeviceMapper::Instance();
    std::vector<DeviceMapper::DmBlockDevice> devices;
    if (!dm.GetAvailableDevices(&devices)) {
      return Result<bool>(Errorf("GetAvailableDevices failed"));
    }
    for (const auto& device : devices) {
      if (device.name() == name) {
        return Result<bool>(true);
      }
    }
    return Result<bool>(false);
  };

#define ASSERT_FIND(type)                   \
  {                                         \
    Result<bool> res = find_fn(package_id); \
    ASSERT_RESULT_OK(res);                  \
    ASSERT_##type(*res);                    \
  }

  ASSERT_FIND(FALSE);

  ASSERT_TRUE(IsOk(service_->activatePackage(installer_->test_installed_file)))
      << GetDebugStr(installer_.get());

  ASSERT_FIND(TRUE);

  ASSERT_TRUE(
      IsOk(service_->deactivatePackage(installer_->test_installed_file)));

  ASSERT_FIND(FALSE);

  installer_.reset();  // Skip TearDown deactivatePackage.
}

TEST_F(ApexServiceActivationSuccessTest, DeactivateFreesLoopDevices) {
  ASSERT_TRUE(IsOk(service_->activatePackage(installer_->test_installed_file)))
      << GetDebugStr(installer_.get());

  std::string package_id =
      installer_->package + "@" + std::to_string(installer_->version);
  std::vector<std::string> slaves = ListSlavesOfDmDevice(package_id);
  ASSERT_EQ(1u, slaves.size())
      << "Unexpected number of slaves: " << Join(slaves, ",");
  const std::string& loop = slaves[0];

  ASSERT_TRUE(
      IsOk(service_->deactivatePackage(installer_->test_installed_file)));

  struct loop_info li;
  unique_fd fd(TEMP_FAILURE_RETRY(open(loop.c_str(), O_RDWR | O_CLOEXEC)));
  ASSERT_NE(-1, fd.get()) << "Failed to open " << loop << " : "
                          << strerror(errno);
  ASSERT_EQ(-1, ioctl(fd.get(), LOOP_GET_STATUS, &li))
      << loop << " is still alive";
  ASSERT_EQ(ENXIO, errno) << "Unexpected errno : " << strerror(errno);

  installer_.reset();  // Skip TearDown deactivatePackage.
}

class ApexServicePrePostInstallTest : public ApexServiceTest {
 public:
  template <typename Fn>
  void RunPrePost(Fn fn, const std::vector<std::string>& apex_names,
                  const char* test_message, bool expect_success = true) {
    // Using unique_ptr is just the easiest here.
    using InstallerUPtr = std::unique_ptr<PrepareTestApexForInstall>;
    std::vector<InstallerUPtr> installers;
    std::vector<std::string> pkgs;

    for (const std::string& apex_name : apex_names) {
      InstallerUPtr installer(
          new PrepareTestApexForInstall(GetTestFile(apex_name)));
      if (!installer->Prepare()) {
        return;
      }
      pkgs.push_back(installer->test_file);
      installers.emplace_back(std::move(installer));
    }
    android::binder::Status st = (service_.get()->*fn)(pkgs);
    if (expect_success) {
      ASSERT_TRUE(IsOk(st));
    } else {
      ASSERT_FALSE(IsOk(st));
    }

    if (test_message != nullptr) {
      std::string logcat = GetLogcat();
      EXPECT_THAT(logcat, HasSubstr(test_message));
    }

    // Ensure that the package is neither active nor mounted.
    for (const InstallerUPtr& installer : installers) {
      Result<bool> active = IsActive(installer->package, installer->version,
                                     installer->test_file);
      ASSERT_TRUE(IsOk(active));
      EXPECT_FALSE(*active);
    }
    for (const InstallerUPtr& installer : installers) {
      Result<ApexFile> apex = ApexFile::Open(installer->test_input);
      ASSERT_TRUE(IsOk(apex));
      std::string path =
          apexd_private::GetPackageMountPoint(apex->GetManifest());
      std::string entry = std::string("[dir]").append(path);
      std::vector<std::string> slash_apex = ListDir(kApexRoot);
      auto it = std::find(slash_apex.begin(), slash_apex.end(), entry);
      EXPECT_TRUE(it == slash_apex.end()) << Join(slash_apex, ',');
    }
  }
};

TEST_F(ApexServicePrePostInstallTest, Preinstall) {
  RunPrePost(&IApexService::preinstallPackages,
             {"apex.apexd_test_preinstall.apex"}, "sh      : PreInstall Test");
}

TEST_F(ApexServicePrePostInstallTest, MultiPreinstall) {
  constexpr const char* kLogcatText =
      "sh      : /apex/com.android.apex.test_package/etc/sample_prebuilt_file";
  RunPrePost(&IApexService::preinstallPackages,
             {"apex.apexd_test_preinstall.apex", "apex.apexd_test.apex"},
             kLogcatText);
}

TEST_F(ApexServicePrePostInstallTest, PreinstallFail) {
  RunPrePost(&IApexService::preinstallPackages,
             {"apex.apexd_test_prepostinstall.fail.apex"},
             /* test_message= */ nullptr, /* expect_success= */ false);
}

TEST_F(ApexServicePrePostInstallTest, Postinstall) {
  RunPrePost(&IApexService::postinstallPackages,
             {"apex.apexd_test_postinstall.apex"},
             "sh      : PostInstall Test");
}

TEST_F(ApexServicePrePostInstallTest, MultiPostinstall) {
  constexpr const char* kLogcatText =
      "sh      : /apex/com.android.apex.test_package/etc/sample_prebuilt_file";
  RunPrePost(&IApexService::postinstallPackages,
             {"apex.apexd_test_postinstall.apex", "apex.apexd_test.apex"},
             kLogcatText);
}

TEST_F(ApexServicePrePostInstallTest, PostinstallFail) {
  RunPrePost(&IApexService::postinstallPackages,
             {"apex.apexd_test_prepostinstall.fail.apex"},
             /* test_message= */ nullptr, /* expect_success= */ false);
}

TEST_F(ApexServiceTest, SubmitSingleSessionTestSuccess) {
  PrepareTestApexForInstall installer(GetTestFile("apex.apexd_test.apex"),
                                      "/data/app-staging/session_123",
                                      "staging_data_file");
  if (!installer.Prepare()) {
    FAIL() << GetDebugStr(&installer);
  }

  ApexInfoList list;
  ApexSessionParams params;
  params.sessionId = 123;
  ASSERT_TRUE(IsOk(service_->submitStagedSession(params, &list)))
      << GetDebugStr(&installer);
  EXPECT_EQ(1u, list.apexInfos.size());
  ApexInfo match;
  for (const ApexInfo& info : list.apexInfos) {
    if (info.moduleName == installer.package) {
      match = info;
      break;
    }
  }

  ASSERT_EQ(installer.package, match.moduleName);
  ASSERT_EQ(installer.version, static_cast<uint64_t>(match.versionCode));
  ASSERT_EQ(installer.test_file, match.modulePath);

  ApexSessionInfo session;
  ASSERT_TRUE(IsOk(service_->getStagedSessionInfo(123, &session)))
      << GetDebugStr(&installer);
  ApexSessionInfo expected = CreateSessionInfo(123);
  expected.isVerified = true;
  EXPECT_THAT(session, SessionInfoEq(expected));

  ASSERT_TRUE(IsOk(service_->markStagedSessionReady(123)));
  ASSERT_TRUE(IsOk(service_->getStagedSessionInfo(123, &session)))
      << GetDebugStr(&installer);
  expected.isVerified = false;
  expected.isStaged = true;
  EXPECT_THAT(session, SessionInfoEq(expected));

  // Call markStagedSessionReady again. Should be a no-op.
  ASSERT_TRUE(IsOk(service_->markStagedSessionReady(123)))
      << GetDebugStr(&installer);

  ASSERT_TRUE(IsOk(service_->getStagedSessionInfo(123, &session)))
      << GetDebugStr(&installer);
  EXPECT_THAT(session, SessionInfoEq(expected));

  // See if the session is reported with getSessions() as well
  std::vector<ApexSessionInfo> sessions;
  ASSERT_TRUE(IsOk(service_->getSessions(&sessions)))
      << GetDebugStr(&installer);
  ASSERT_THAT(sessions, UnorderedElementsAre(SessionInfoEq(expected)));
}

TEST_F(ApexServiceTest, SubmitSingleStagedSessionKeepsPreviousSessions) {
  PrepareTestApexForInstall installer(GetTestFile("apex.apexd_test.apex"),
                                      "/data/app-staging/session_239",
                                      "staging_data_file");
  if (!installer.Prepare()) {
    FAIL() << GetDebugStr(&installer);
  }

  // First simulate existence of a bunch of sessions.
  auto session1 = ApexSession::CreateSession(37);
  ASSERT_TRUE(IsOk(session1));
  auto session2 = ApexSession::CreateSession(57);
  ASSERT_TRUE(IsOk(session2));
  auto session3 = ApexSession::CreateSession(73);
  ASSERT_TRUE(IsOk(session3));
  ASSERT_TRUE(IsOk(session1->UpdateStateAndCommit(SessionState::VERIFIED)));
  ASSERT_TRUE(IsOk(session2->UpdateStateAndCommit(SessionState::STAGED)));
  ASSERT_TRUE(IsOk(session3->UpdateStateAndCommit(SessionState::SUCCESS)));

  std::vector<ApexSessionInfo> sessions;
  ASSERT_TRUE(IsOk(service_->getSessions(&sessions)));

  ApexSessionInfo expected_session1 = CreateSessionInfo(37);
  expected_session1.isVerified = true;
  ApexSessionInfo expected_session2 = CreateSessionInfo(57);
  expected_session2.isStaged = true;
  ApexSessionInfo expected_session3 = CreateSessionInfo(73);
  expected_session3.isSuccess = true;
  ASSERT_THAT(sessions, UnorderedElementsAre(SessionInfoEq(expected_session1),
                                             SessionInfoEq(expected_session2),
                                             SessionInfoEq(expected_session3)));

  ApexInfoList list;
  ApexSessionParams params;
  params.sessionId = 239;
  ASSERT_TRUE(IsOk(service_->submitStagedSession(params, &list)));

  sessions.clear();
  ASSERT_TRUE(IsOk(service_->getSessions(&sessions)));

  ApexSessionInfo new_session = CreateSessionInfo(239);
  new_session.isVerified = true;
  ASSERT_THAT(sessions, UnorderedElementsAre(SessionInfoEq(new_session),
                                             SessionInfoEq(expected_session1),
                                             SessionInfoEq(expected_session2),
                                             SessionInfoEq(expected_session3)));
}

TEST_F(ApexServiceTest, SubmitSingleSessionTestFail) {
  PrepareTestApexForInstall installer(
      GetTestFile("apex.apexd_test_corrupt_apex.apex"),
      "/data/app-staging/session_456", "staging_data_file");
  if (!installer.Prepare()) {
    FAIL() << GetDebugStr(&installer);
  }

  ApexInfoList list;
  ApexSessionParams params;
  params.sessionId = 456;
  ASSERT_FALSE(IsOk(service_->submitStagedSession(params, &list)))
      << GetDebugStr(&installer);

  ApexSessionInfo session;
  ASSERT_TRUE(IsOk(service_->getStagedSessionInfo(456, &session)))
      << GetDebugStr(&installer);
  ApexSessionInfo expected = CreateSessionInfo(-1);
  expected.isUnknown = true;
  EXPECT_THAT(session, SessionInfoEq(expected));
}

TEST_F(ApexServiceTest, SubmitMultiSessionTestSuccess) {
  // Parent session id: 10
  // Children session ids: 20 30
  PrepareTestApexForInstall installer(GetTestFile("apex.apexd_test.apex"),
                                      "/data/app-staging/session_20",
                                      "staging_data_file");
  PrepareTestApexForInstall installer2(
      GetTestFile("apex.apexd_test_different_app.apex"),
      "/data/app-staging/session_30", "staging_data_file");
  if (!installer.Prepare() || !installer2.Prepare()) {
    FAIL() << GetDebugStr(&installer) << GetDebugStr(&installer2);
  }

  ApexInfoList list;
  ApexSessionParams params;
  params.sessionId = 10;
  params.childSessionIds = {20, 30};
  ASSERT_TRUE(IsOk(service_->submitStagedSession(params, &list)))
      << GetDebugStr(&installer);
  EXPECT_EQ(2u, list.apexInfos.size());
  ApexInfo match;
  bool package1_found = false;
  bool package2_found = false;
  for (const ApexInfo& info : list.apexInfos) {
    if (info.moduleName == installer.package) {
      ASSERT_EQ(installer.package, info.moduleName);
      ASSERT_EQ(installer.version, static_cast<uint64_t>(info.versionCode));
      ASSERT_EQ(installer.test_file, info.modulePath);
      package1_found = true;
    } else if (info.moduleName == installer2.package) {
      ASSERT_EQ(installer2.package, info.moduleName);
      ASSERT_EQ(installer2.version, static_cast<uint64_t>(info.versionCode));
      ASSERT_EQ(installer2.test_file, info.modulePath);
      package2_found = true;
    } else {
      FAIL() << "Unexpected package found " << info.moduleName
             << GetDebugStr(&installer) << GetDebugStr(&installer2);
    }
  }
  ASSERT_TRUE(package1_found);
  ASSERT_TRUE(package2_found);

  ApexSessionInfo session;
  ASSERT_TRUE(IsOk(service_->getStagedSessionInfo(10, &session)))
      << GetDebugStr(&installer);
  ApexSessionInfo expected = CreateSessionInfo(10);
  expected.isVerified = true;
  ASSERT_THAT(session, SessionInfoEq(expected));

  ASSERT_TRUE(IsOk(service_->markStagedSessionReady(10)))
      << GetDebugStr(&installer);

  ASSERT_TRUE(IsOk(service_->getStagedSessionInfo(10, &session)))
      << GetDebugStr(&installer);
  expected.isVerified = false;
  expected.isStaged = true;
  ASSERT_THAT(session, SessionInfoEq(expected));
}

TEST_F(ApexServiceTest, SubmitMultiSessionTestFail) {
  // Parent session id: 11
  // Children session ids: 21 31
  PrepareTestApexForInstall installer(GetTestFile("apex.apexd_test.apex"),
                                      "/data/app-staging/session_21",
                                      "staging_data_file");
  PrepareTestApexForInstall installer2(
      GetTestFile("apex.apexd_test_corrupt_apex.apex"),
      "/data/app-staging/session_31", "staging_data_file");
  if (!installer.Prepare() || !installer2.Prepare()) {
    FAIL() << GetDebugStr(&installer) << GetDebugStr(&installer2);
  }
  ApexInfoList list;
  ApexSessionParams params;
  params.sessionId = 11;
  params.childSessionIds = {21, 31};
  ASSERT_FALSE(IsOk(service_->submitStagedSession(params, &list)))
      << GetDebugStr(&installer);
}

TEST_F(ApexServiceTest, MarkStagedSessionReadyFail) {
  // We should fail if we ask information about a session we don't know.
  ASSERT_FALSE(IsOk(service_->markStagedSessionReady(666)));

  ApexSessionInfo session;
  ASSERT_TRUE(IsOk(service_->getStagedSessionInfo(666, &session)));
  ApexSessionInfo expected = CreateSessionInfo(-1);
  expected.isUnknown = true;
  ASSERT_THAT(session, SessionInfoEq(expected));
}

TEST_F(ApexServiceTest, MarkStagedSessionSuccessfulFailsNoSession) {
  ASSERT_FALSE(IsOk(service_->markStagedSessionSuccessful(37)));

  ApexSessionInfo session_info;
  ASSERT_TRUE(IsOk(service_->getStagedSessionInfo(37, &session_info)));
  ApexSessionInfo expected = CreateSessionInfo(-1);
  expected.isUnknown = true;
  ASSERT_THAT(session_info, SessionInfoEq(expected));
}

TEST_F(ApexServiceTest, MarkStagedSessionSuccessfulFailsSessionInWrongState) {
  auto session = ApexSession::CreateSession(73);
  ASSERT_TRUE(IsOk(session));
  ASSERT_TRUE(
      IsOk(session->UpdateStateAndCommit(::apex::proto::SessionState::STAGED)));

  ASSERT_FALSE(IsOk(service_->markStagedSessionSuccessful(73)));

  ApexSessionInfo session_info;
  ASSERT_TRUE(IsOk(service_->getStagedSessionInfo(73, &session_info)));
  ApexSessionInfo expected = CreateSessionInfo(73);
  expected.isStaged = true;
  ASSERT_THAT(session_info, SessionInfoEq(expected));
}

TEST_F(ApexServiceTest, MarkStagedSessionSuccessfulActivatedSession) {
  auto session = ApexSession::CreateSession(239);
  ASSERT_TRUE(IsOk(session));
  ASSERT_TRUE(IsOk(
      session->UpdateStateAndCommit(::apex::proto::SessionState::ACTIVATED)));

  ASSERT_TRUE(IsOk(service_->markStagedSessionSuccessful(239)));

  ApexSessionInfo session_info;
  ASSERT_TRUE(IsOk(service_->getStagedSessionInfo(239, &session_info)));
  ApexSessionInfo expected = CreateSessionInfo(239);
  expected.isSuccess = true;
  ASSERT_THAT(session_info, SessionInfoEq(expected));
}

TEST_F(ApexServiceTest, MarkStagedSessionSuccessfulNoOp) {
  auto session = ApexSession::CreateSession(1543);
  ASSERT_TRUE(IsOk(session));
  ASSERT_TRUE(IsOk(
      session->UpdateStateAndCommit(::apex::proto::SessionState::SUCCESS)));

  ASSERT_TRUE(IsOk(service_->markStagedSessionSuccessful(1543)));

  ApexSessionInfo session_info;
  ASSERT_TRUE(IsOk(service_->getStagedSessionInfo(1543, &session_info)));
  ApexSessionInfo expected = CreateSessionInfo(1543);
  expected.isSuccess = true;
  ASSERT_THAT(session_info, SessionInfoEq(expected));
}

// Should be able to abort individual staged session
TEST_F(ApexServiceTest, AbortStagedSession) {
  auto session1 = ApexSession::CreateSession(239);
  ASSERT_TRUE(IsOk(session1->UpdateStateAndCommit(SessionState::VERIFIED)));
  auto session2 = ApexSession::CreateSession(240);
  ASSERT_TRUE(IsOk(session2->UpdateStateAndCommit(SessionState::STAGED)));

  std::vector<ApexSessionInfo> sessions;
  ASSERT_TRUE(IsOk(service_->getSessions(&sessions)));
  ASSERT_EQ(2u, sessions.size());

  ASSERT_TRUE(IsOk(service_->abortStagedSession(239)));

  sessions.clear();
  ASSERT_TRUE(IsOk(service_->getSessions(&sessions)));
  ApexSessionInfo expected = CreateSessionInfo(240);
  expected.isStaged = true;
  ASSERT_THAT(sessions, UnorderedElementsAre(SessionInfoEq(expected)));
}

// abortStagedSession should not abort activated session
TEST_F(ApexServiceTest, AbortStagedSessionActivatedFail) {
  auto session1 = ApexSession::CreateSession(239);
  ASSERT_TRUE(IsOk(session1->UpdateStateAndCommit(SessionState::ACTIVATED)));
  auto session2 = ApexSession::CreateSession(240);
  ASSERT_TRUE(IsOk(session2->UpdateStateAndCommit(SessionState::STAGED)));

  std::vector<ApexSessionInfo> sessions;
  ASSERT_TRUE(IsOk(service_->getSessions(&sessions)));
  ASSERT_EQ(2u, sessions.size());

  ASSERT_FALSE(IsOk(service_->abortStagedSession(239)));

  sessions.clear();
  ASSERT_TRUE(IsOk(service_->getSessions(&sessions)));
  ApexSessionInfo expected1 = CreateSessionInfo(239);
  expected1.isActivated = true;
  ApexSessionInfo expected2 = CreateSessionInfo(240);
  expected2.isStaged = true;
  ASSERT_THAT(sessions, UnorderedElementsAre(SessionInfoEq(expected1),
                                             SessionInfoEq(expected2)));
}

// Only finalized sessions should be deleted on DeleteFinalizedSessions()
TEST_F(ApexServiceTest, DeleteFinalizedSessions) {
  // Fetch list of all session state
  std::vector<SessionState::State> states;
  for (int i = SessionState::State_MIN; i < SessionState::State_MAX; i++) {
    if (!SessionState::State_IsValid(i)) {
      continue;
    }
    states.push_back(SessionState::State(i));
  }

  // For every session state, create a new session. This is to verify we only
  // delete sessions in final state.
  auto nonFinalSessions = 0u;
  for (auto i = 0u; i < states.size(); i++) {
    auto session = ApexSession::CreateSession(230 + i);
    SessionState::State state = states[i];
    ASSERT_TRUE(IsOk(session->UpdateStateAndCommit(state)));
    if (!session->IsFinalized()) {
      nonFinalSessions++;
    }
  }
  std::vector<ApexSession> sessions = ApexSession::GetSessions();
  ASSERT_EQ(states.size(), sessions.size());

  // Now try cleaning up all finalized sessions
  ApexSession::DeleteFinalizedSessions();
  sessions = ApexSession::GetSessions();
  ASSERT_EQ(nonFinalSessions, sessions.size());

  // Verify only finalized sessions have been deleted
  for (auto& session : sessions) {
    ASSERT_FALSE(session.IsFinalized());
  }
}

TEST_F(ApexServiceTest, BackupActivePackages) {
  if (supports_fs_checkpointing_) {
    GTEST_SKIP() << "Can't run if filesystem checkpointing is enabled";
  }
  PrepareTestApexForInstall installer1(GetTestFile("apex.apexd_test.apex"));
  PrepareTestApexForInstall installer2(
      GetTestFile("apex.apexd_test_different_app.apex"));
  PrepareTestApexForInstall installer3(GetTestFile("apex.apexd_test_v2.apex"),
                                       "/data/app-staging/session_23",
                                       "staging_data_file");

  if (!installer1.Prepare() || !installer2.Prepare() || !installer3.Prepare()) {
    return;
  }

  // Activate some packages, in order to backup them later.
  std::vector<std::string> pkgs = {installer1.test_file, installer2.test_file};
  ASSERT_TRUE(IsOk(service_->stagePackages(pkgs)));

  // Make sure that /data/apex/active has activated packages.
  auto active_pkgs = ReadEntireDir(kActiveApexPackagesDataDir);
  ASSERT_TRUE(IsOk(active_pkgs));
  ASSERT_THAT(*active_pkgs,
              UnorderedElementsAre(installer1.test_installed_file,
                                   installer2.test_installed_file));

  ApexInfoList list;
  ApexSessionParams params;
  params.sessionId = 23;
  ASSERT_TRUE(IsOk(service_->submitStagedSession(params, &list)));

  auto backups = ReadEntireDir(kApexBackupDir);
  ASSERT_TRUE(IsOk(backups));
  auto backup1 =
      StringPrintf("%s/com.android.apex.test_package@1.apex", kApexBackupDir);
  auto backup2 =
      StringPrintf("%s/com.android.apex.test_package_2@1.apex", kApexBackupDir);
  ASSERT_THAT(*backups, UnorderedElementsAre(backup1, backup2));
}

TEST_F(ApexServiceTest, BackupActivePackagesClearsPreviousBackup) {
  if (supports_fs_checkpointing_) {
    GTEST_SKIP() << "Can't run if filesystem checkpointing is enabled";
  }
  PrepareTestApexForInstall installer1(GetTestFile("apex.apexd_test.apex"));
  PrepareTestApexForInstall installer2(
      GetTestFile("apex.apexd_test_different_app.apex"));
  PrepareTestApexForInstall installer3(GetTestFile("apex.apexd_test_v2.apex"),
                                       "/data/app-staging/session_43",
                                       "staging_data_file");

  if (!installer1.Prepare() || !installer2.Prepare() || !installer3.Prepare()) {
    return;
  }

  // Make sure /data/apex/backups exists.
  ASSERT_TRUE(IsOk(CreateDirIfNeeded(std::string(kApexBackupDir), 0700)));
  // Create some bogus files in /data/apex/backups.
  std::ofstream old_backup(StringPrintf("%s/file1", kApexBackupDir));
  ASSERT_TRUE(old_backup.good());
  old_backup.close();

  std::vector<std::string> pkgs = {installer1.test_file, installer2.test_file};
  ASSERT_TRUE(IsOk(service_->stagePackages(pkgs)));

  // Make sure that /data/apex/active has activated packages.
  auto active_pkgs = ReadEntireDir(kActiveApexPackagesDataDir);
  ASSERT_TRUE(IsOk(active_pkgs));
  ASSERT_THAT(*active_pkgs,
              UnorderedElementsAre(installer1.test_installed_file,
                                   installer2.test_installed_file));

  ApexInfoList list;
  ApexSessionParams params;
  params.sessionId = 43;
  ASSERT_TRUE(IsOk(service_->submitStagedSession(params, &list)));

  auto backups = ReadEntireDir(kApexBackupDir);
  ASSERT_TRUE(IsOk(backups));
  auto backup1 =
      StringPrintf("%s/com.android.apex.test_package@1.apex", kApexBackupDir);
  auto backup2 =
      StringPrintf("%s/com.android.apex.test_package_2@1.apex", kApexBackupDir);
  ASSERT_THAT(*backups, UnorderedElementsAre(backup1, backup2));
}

TEST_F(ApexServiceTest, BackupActivePackagesZeroActivePackages) {
  if (supports_fs_checkpointing_) {
    GTEST_SKIP() << "Can't run if filesystem checkpointing is enabled";
  }
  PrepareTestApexForInstall installer(GetTestFile("apex.apexd_test_v2.apex"),
                                      "/data/app-staging/session_41",
                                      "staging_data_file");

  if (!installer.Prepare()) {
    return;
  }

  // Make sure that /data/apex/active exists and is empty
  ASSERT_TRUE(
      IsOk(CreateDirIfNeeded(std::string(kActiveApexPackagesDataDir), 0755)));
  auto active_pkgs = ReadEntireDir(kActiveApexPackagesDataDir);
  ASSERT_TRUE(IsOk(active_pkgs));
  ASSERT_EQ(0u, active_pkgs->size());

  ApexInfoList list;
  ApexSessionParams params;
  params.sessionId = 41;
  ASSERT_TRUE(IsOk(service_->submitStagedSession(params, &list)));

  auto backups = ReadEntireDir(kApexBackupDir);
  ASSERT_TRUE(IsOk(backups));
  ASSERT_EQ(0u, backups->size());
}

TEST_F(ApexServiceTest, ActivePackagesDirEmpty) {
  PrepareTestApexForInstall installer(GetTestFile("apex.apexd_test_v2.apex"),
                                      "/data/app-staging/session_41",
                                      "staging_data_file");

  if (!installer.Prepare()) {
    return;
  }

  // Make sure that /data/apex/active is empty
  CleanDir(kActiveApexPackagesDataDir);

  ApexInfoList list;
  ApexSessionParams params;
  params.sessionId = 41;
  ASSERT_TRUE(IsOk(service_->submitStagedSession(params, &list)));

  if (!supports_fs_checkpointing_) {
    auto backups = ReadEntireDir(kApexBackupDir);
    ASSERT_TRUE(IsOk(backups));
    ASSERT_EQ(0u, backups->size());
  }
}

TEST_F(ApexServiceTest, UnstagePackagesSuccess) {
  PrepareTestApexForInstall installer1(GetTestFile("apex.apexd_test.apex"));
  PrepareTestApexForInstall installer2(
      GetTestFile("apex.apexd_test_different_app.apex"));

  if (!installer1.Prepare() || !installer2.Prepare()) {
    return;
  }

  std::vector<std::string> pkgs = {installer1.test_file, installer2.test_file};
  ASSERT_TRUE(IsOk(service_->stagePackages(pkgs)));

  pkgs = {installer2.test_installed_file};
  ASSERT_TRUE(IsOk(service_->unstagePackages(pkgs)));

  auto active_packages = ReadEntireDir(kActiveApexPackagesDataDir);
  ASSERT_TRUE(IsOk(active_packages));
  ASSERT_THAT(*active_packages,
              UnorderedElementsAre(installer1.test_installed_file));
}

TEST_F(ApexServiceTest, UnstagePackagesFail) {
  PrepareTestApexForInstall installer1(GetTestFile("apex.apexd_test.apex"));
  PrepareTestApexForInstall installer2(
      GetTestFile("apex.apexd_test_different_app.apex"));

  if (!installer1.Prepare() || !installer2.Prepare()) {
    return;
  }

  std::vector<std::string> pkgs = {installer1.test_file};
  ASSERT_TRUE(IsOk(service_->stagePackages(pkgs)));

  pkgs = {installer1.test_installed_file, installer2.test_installed_file};
  ASSERT_FALSE(IsOk(service_->unstagePackages(pkgs)));

  // Check that first package wasn't unstaged.
  auto active_packages = ReadEntireDir(kActiveApexPackagesDataDir);
  ASSERT_TRUE(IsOk(active_packages));
  ASSERT_THAT(*active_packages,
              UnorderedElementsAre(installer1.test_installed_file));
}

TEST_F(ApexServiceTest, UnstagePackagesFailPreInstalledApex) {
  auto status = service_->unstagePackages(
      {"/system/apex/com.android.apex.cts.shim.apex"});
  ASSERT_FALSE(IsOk(status));
  const std::string& error_message =
      std::string(status.exceptionMessage().c_str());
  ASSERT_THAT(error_message,
              HasSubstr("Can't uninstall pre-installed apex "
                        "/system/apex/com.android.apex.cts.shim.apex"));
  ASSERT_TRUE(RegularFileExists("/system/apex/com.android.apex.cts.shim.apex"));
}

class ApexServiceRevertTest : public ApexServiceTest {
 protected:
  void SetUp() override { ApexServiceTest::SetUp(); }

  void PrepareBackup(const std::vector<std::string>& pkgs) {
    ASSERT_TRUE(IsOk(CreateDirIfNeeded(std::string(kApexBackupDir), 0700)));
    for (const auto& pkg : pkgs) {
      PrepareTestApexForInstall installer(pkg);
      ASSERT_TRUE(installer.Prepare()) << " failed to prepare " << pkg;
      const std::string& from = installer.test_file;
      std::string to = std::string(kApexBackupDir) + "/" + installer.package +
                       "@" + std::to_string(installer.version) + ".apex";
      std::error_code ec;
      fs::copy(fs::path(from), fs::path(to),
               fs::copy_options::create_hard_links, ec);
      ASSERT_FALSE(ec) << "Failed to copy " << from << " to " << to << " : "
                       << ec;
    }
  }

  void CheckRevertWasPerformed(const std::vector<std::string>& expected_pkgs) {
    // First check that /data/apex/active exists and has correct permissions.
    struct stat sd;
    ASSERT_EQ(0, stat(kActiveApexPackagesDataDir, &sd));
    ASSERT_EQ(0755u, sd.st_mode & ALLPERMS);

    // Now read content and check it contains expected values.
    auto active_pkgs = ReadEntireDir(kActiveApexPackagesDataDir);
    ASSERT_TRUE(IsOk(active_pkgs));
    ASSERT_THAT(*active_pkgs, UnorderedElementsAreArray(expected_pkgs));
  }
};

// Should be able to revert activated sessions
TEST_F(ApexServiceRevertTest, RevertActiveSessionsSuccessful) {
  if (supports_fs_checkpointing_) {
    GTEST_SKIP() << "Can't run if filesystem checkpointing is enabled";
  }

  PrepareTestApexForInstall installer(GetTestFile("apex.apexd_test_v2.apex"));
  if (!installer.Prepare()) {
    return;
  }

  auto session = ApexSession::CreateSession(1543);
  ASSERT_TRUE(IsOk(session));
  ASSERT_TRUE(IsOk(session->UpdateStateAndCommit(SessionState::ACTIVATED)));

  // Make sure /data/apex/active is non-empty.
  ASSERT_TRUE(IsOk(service_->stagePackages({installer.test_file})));

  PrepareBackup({GetTestFile("apex.apexd_test.apex")});

  ASSERT_TRUE(IsOk(service_->revertActiveSessions()));

  auto pkg = StringPrintf("%s/com.android.apex.test_package@1.apex",
                          kActiveApexPackagesDataDir);
  SCOPED_TRACE("");
  CheckRevertWasPerformed({pkg});
}

// Should fail to revert active sessions when there are none
TEST_F(ApexServiceRevertTest, RevertActiveSessionsWithoutActiveSessions) {
  // This test simulates a situation that should never happen on user builds:
  // revertActiveSessions was called, but there were no active sessions.
  PrepareTestApexForInstall installer(GetTestFile("apex.apexd_test_v2.apex"));
  if (!installer.Prepare()) {
    return;
  }

  // Make sure /data/apex/active is non-empty.
  ASSERT_TRUE(IsOk(service_->stagePackages({installer.test_file})));

  PrepareBackup({GetTestFile("apex.apexd_test.apex")});

  // Even though backup is there, no sessions are active, hence revert request
  // should fail.
  ASSERT_FALSE(IsOk(service_->revertActiveSessions()));
}

TEST_F(ApexServiceRevertTest, RevertFailsNoBackupFolder) {
  ASSERT_FALSE(IsOk(service_->revertActiveSessions()));
}

TEST_F(ApexServiceRevertTest, RevertFailsNoActivePackagesFolder) {
  PrepareTestApexForInstall installer(GetTestFile("apex.apexd_test.apex"));
  ASSERT_FALSE(IsOk(service_->revertActiveSessions()));
}

TEST_F(ApexServiceRevertTest, MarkStagedSessionSuccessfulCleanupBackup) {
  PrepareBackup({GetTestFile("apex.apexd_test.apex"),
                 GetTestFile("apex.apexd_test_different_app.apex")});

  auto session = ApexSession::CreateSession(101);
  ASSERT_TRUE(IsOk(session));
  ASSERT_TRUE(IsOk(session->UpdateStateAndCommit(SessionState::ACTIVATED)));

  ASSERT_TRUE(IsOk(service_->markStagedSessionSuccessful(101)));

  ASSERT_TRUE(fs::is_empty(fs::path(kApexBackupDir)));
}

TEST_F(ApexServiceRevertTest, ResumesRevert) {
  if (supports_fs_checkpointing_) {
    GTEST_SKIP() << "Can't run if filesystem checkpointing is enabled";
  }
  PrepareBackup({GetTestFile("apex.apexd_test.apex"),
                 GetTestFile("apex.apexd_test_different_app.apex")});

  PrepareTestApexForInstall installer(GetTestFile("apex.apexd_test_v2.apex"));
  if (!installer.Prepare()) {
    return;
  }

  // Make sure /data/apex/active is non-empty.
  ASSERT_TRUE(IsOk(service_->stagePackages({installer.test_file})));

  auto session = ApexSession::CreateSession(17239);
  ASSERT_TRUE(IsOk(session));
  ASSERT_TRUE(
      IsOk(session->UpdateStateAndCommit(SessionState::REVERT_IN_PROGRESS)));

  ASSERT_TRUE(IsOk(service_->resumeRevertIfNeeded()));

  auto pkg1 = StringPrintf("%s/com.android.apex.test_package@1.apex",
                           kActiveApexPackagesDataDir);
  auto pkg2 = StringPrintf("%s/com.android.apex.test_package_2@1.apex",
                           kActiveApexPackagesDataDir);
  SCOPED_TRACE("");
  CheckRevertWasPerformed({pkg1, pkg2});

  std::vector<ApexSessionInfo> sessions;
  ASSERT_TRUE(IsOk(service_->getSessions(&sessions)));
  ApexSessionInfo expected = CreateSessionInfo(17239);
  expected.isReverted = true;
  ASSERT_THAT(sessions, UnorderedElementsAre(SessionInfoEq(expected)));
}

TEST_F(ApexServiceRevertTest, DoesNotResumeRevert) {
  if (supports_fs_checkpointing_) {
    GTEST_SKIP() << "Can't run if filesystem checkpointing is enabled";
  }
  PrepareTestApexForInstall installer(GetTestFile("apex.apexd_test_v2.apex"));
  if (!installer.Prepare()) {
    return;
  }

  // Make sure /data/apex/active is non-empty.
  ASSERT_TRUE(IsOk(service_->stagePackages({installer.test_file})));

  auto session = ApexSession::CreateSession(53);
  ASSERT_TRUE(IsOk(session));
  ASSERT_TRUE(IsOk(session->UpdateStateAndCommit(SessionState::SUCCESS)));

  ASSERT_TRUE(IsOk(service_->resumeRevertIfNeeded()));

  // Check that revert wasn't resumed.
  auto active_pkgs = ReadEntireDir(kActiveApexPackagesDataDir);
  ASSERT_TRUE(IsOk(active_pkgs));
  ASSERT_THAT(*active_pkgs,
              UnorderedElementsAre(installer.test_installed_file));

  std::vector<ApexSessionInfo> sessions;
  ASSERT_TRUE(IsOk(service_->getSessions(&sessions)));
  ApexSessionInfo expected = CreateSessionInfo(53);
  expected.isSuccess = true;
  ASSERT_THAT(sessions, UnorderedElementsAre(SessionInfoEq(expected)));
}

// Should mark sessions as REVERT_FAILED on failed revert
TEST_F(ApexServiceRevertTest, SessionsMarkedAsRevertFailed) {
  if (supports_fs_checkpointing_) {
    GTEST_SKIP() << "Can't run if filesystem checkpointing is enabled";
  }

  auto session = ApexSession::CreateSession(53);
  ASSERT_TRUE(IsOk(session));
  ASSERT_TRUE(IsOk(session->UpdateStateAndCommit(SessionState::ACTIVATED)));

  ASSERT_FALSE(IsOk(service_->revertActiveSessions()));
  ApexSessionInfo session_info;
  ASSERT_TRUE(IsOk(service_->getStagedSessionInfo(53, &session_info)));
  ApexSessionInfo expected = CreateSessionInfo(53);
  expected.isRevertFailed = true;
  ASSERT_THAT(session_info, SessionInfoEq(expected));
}

TEST_F(ApexServiceRevertTest, RevertFailedStateRevertAttemptFails) {
  if (supports_fs_checkpointing_) {
    GTEST_SKIP() << "Can't run if filesystem checkpointing is enabled";
  }

  auto session = ApexSession::CreateSession(17239);
  ASSERT_TRUE(IsOk(session));
  ASSERT_TRUE(IsOk(session->UpdateStateAndCommit(SessionState::REVERT_FAILED)));

  ASSERT_FALSE(IsOk(service_->revertActiveSessions()));
  ApexSessionInfo session_info;
  ASSERT_TRUE(IsOk(service_->getStagedSessionInfo(17239, &session_info)));
  ApexSessionInfo expected = CreateSessionInfo(17239);
  expected.isRevertFailed = true;
  ASSERT_THAT(session_info, SessionInfoEq(expected));
}

TEST_F(ApexServiceRevertTest, RevertStoresCrashingNativeProcess) {
  PrepareTestApexForInstall installer(GetTestFile("apex.apexd_test_v2.apex"));
  if (!installer.Prepare()) {
    return;
  }
  auto session = ApexSession::CreateSession(1543);
  ASSERT_TRUE(IsOk(session));
  ASSERT_TRUE(IsOk(session->UpdateStateAndCommit(SessionState::ACTIVATED)));

  // Make sure /data/apex/active is non-empty.
  ASSERT_TRUE(IsOk(service_->stagePackages({installer.test_file})));
  std::string native_process = "test_process";
  // TODO(ioffe): this is calling into internals of apexd which makes test quite
  //  britle. With some refactoring we should be able to call binder api, or
  //  make this a unit test of apexd.cpp.
  Result<void> res = ::android::apex::RevertActiveSessions(native_process);
  session = ApexSession::GetSession(1543);
  ASSERT_EQ(session->GetCrashingNativeProcess(), native_process);
}

static pid_t GetPidOf(const std::string& name) {
  char buf[1024];
  const std::string cmd = std::string("pidof -s ") + name;
  FILE* cmd_pipe = popen(cmd.c_str(), "r");
  if (cmd_pipe == nullptr) {
    PLOG(ERROR) << "Cannot open pipe for " << cmd;
    return 0;
  }
  if (fgets(buf, 1024, cmd_pipe) == nullptr) {
    PLOG(ERROR) << "Cannot read pipe for " << cmd;
    pclose(cmd_pipe);
    return 0;
  }

  pclose(cmd_pipe);
  return strtoul(buf, nullptr, 10);
}

static void ExecInMountNamespaceOf(pid_t pid,
                                   const std::function<void(pid_t)>& func) {
  const std::string my_path = "/proc/self/ns/mnt";
  android::base::unique_fd my_fd(open(my_path.c_str(), O_RDONLY | O_CLOEXEC));
  ASSERT_TRUE(my_fd.get() >= 0);

  const std::string target_path =
      std::string("/proc/") + std::to_string(pid) + "/ns/mnt";
  android::base::unique_fd target_fd(
      open(target_path.c_str(), O_RDONLY | O_CLOEXEC));
  ASSERT_TRUE(target_fd.get() >= 0);

  int res = setns(target_fd.get(), CLONE_NEWNS);
  ASSERT_NE(-1, res);

  func(pid);

  res = setns(my_fd.get(), CLONE_NEWNS);
  ASSERT_NE(-1, res);
}

TEST(ApexdTest, ApexdIsInSameMountNamespaceAsInit) {
  // TODO(b/136647373): Move this check to environment setup
  if (!android::base::GetBoolProperty("ro.apex.updatable", false)) {
    GTEST_SKIP() << "Skipping test because device doesn't support APEX";
  }
  std::string ns_apexd;
  std::string ns_init;

  ExecInMountNamespaceOf(GetPidOf("apexd"), [&](pid_t /*pid*/) {
    bool res = android::base::Readlink("/proc/self/ns/mnt", &ns_apexd);
    ASSERT_TRUE(res);
  });

  ExecInMountNamespaceOf(1, [&](pid_t /*pid*/) {
    bool res = android::base::Readlink("/proc/self/ns/mnt", &ns_init);
    ASSERT_TRUE(res);
  });

  ASSERT_EQ(ns_apexd, ns_init);
}

// These are NOT exhaustive list of early processes be should be enough
static const std::vector<const std::string> kEarlyProcesses = {
    "servicemanager",
    "hwservicemanager",
    "vold",
    "logd",
};

TEST(ApexdTest, EarlyProcessesAreInDifferentMountNamespace) {
  // TODO(b/136647373): Move this check to environment setup
  if (!android::base::GetBoolProperty("ro.apex.updatable", false)) {
    GTEST_SKIP() << "Skipping test because device doesn't support APEX";
  }
  std::string ns_apexd;

  ExecInMountNamespaceOf(GetPidOf("apexd"), [&](pid_t /*pid*/) {
    bool res = android::base::Readlink("/proc/self/ns/mnt", &ns_apexd);
    ASSERT_TRUE(res);
  });

  for (const auto& name : kEarlyProcesses) {
    std::string ns_early_process;
    ExecInMountNamespaceOf(GetPidOf(name), [&](pid_t /*pid*/) {
      bool res =
          android::base::Readlink("/proc/self/ns/mnt", &ns_early_process);
      ASSERT_TRUE(res);
    });
    ASSERT_NE(ns_apexd, ns_early_process);
  }
}

TEST(ApexdTest, ApexIsAPrivateMountPoint) {
  // TODO(b/136647373): Move this check to environment setup
  if (!android::base::GetBoolProperty("ro.apex.updatable", false)) {
    GTEST_SKIP() << "Skipping test because device doesn't support APEX";
  }
  std::string mountinfo;
  ASSERT_TRUE(
      android::base::ReadFileToString("/proc/self/mountinfo", &mountinfo));
  bool found_apex_mountpoint = false;
  for (const auto& line : android::base::Split(mountinfo, "\n")) {
    std::vector<std::string> tokens = android::base::Split(line, " ");
    // line format:
    // mnt_id parent_mnt_id major:minor source target option propagation_type
    // ex) 33 260:19 / /apex rw,nosuid,nodev -
    if (tokens.size() >= 7 && tokens[4] == "/apex") {
      found_apex_mountpoint = true;
      // Make sure that propagation type is set to - which means private
      ASSERT_EQ("-", tokens[6]);
    }
  }
  ASSERT_TRUE(found_apex_mountpoint);
}

static const std::vector<const std::string> kEarlyApexes = {
    "/apex/com.android.runtime",
    "/apex/com.android.tzdata",
};

TEST(ApexdTest, ApexesAreActivatedForEarlyProcesses) {
  // TODO(b/136647373): Move this check to environment setup
  if (!android::base::GetBoolProperty("ro.apex.updatable", false)) {
    GTEST_SKIP() << "Skipping test because device doesn't support APEX";
  }
  for (const auto& name : kEarlyProcesses) {
    pid_t pid = GetPidOf(name);
    const std::string path =
        std::string("/proc/") + std::to_string(pid) + "/mountinfo";
    std::string mountinfo;
    ASSERT_TRUE(android::base::ReadFileToString(path.c_str(), &mountinfo));

    std::unordered_set<std::string> mountpoints;
    for (const auto& line : android::base::Split(mountinfo, "\n")) {
      std::vector<std::string> tokens = android::base::Split(line, " ");
      // line format:
      // mnt_id parent_mnt_id major:minor source target option propagation_type
      // ex) 69 33 7:40 / /apex/com.android.conscrypt ro,nodev,noatime -
      if (tokens.size() >= 5) {
        // token[4] is the target mount point
        mountpoints.emplace(tokens[4]);
      }
    }
    for (const auto& apex_name : kEarlyApexes) {
      ASSERT_NE(mountpoints.end(), mountpoints.find(apex_name));
    }
  }
}

class ApexShimUpdateTest : public ApexServiceTest {
 protected:
  void SetUp() override {
    // TODO(b/136647373): Move this check to environment setup
    if (!android::base::GetBoolProperty("ro.apex.updatable", false)) {
      GTEST_SKIP() << "Skipping test because device doesn't support APEX";
    }
    ApexServiceTest::SetUp();

    // Assert that shim apex is pre-installed.
    std::vector<ApexInfo> list;
    ASSERT_TRUE(IsOk(service_->getAllPackages(&list)));
    ApexInfo expected;
    expected.moduleName = "com.android.apex.cts.shim";
    expected.modulePath = "/system/apex/com.android.apex.cts.shim.apex";
    expected.preinstalledModulePath =
        "/system/apex/com.android.apex.cts.shim.apex";
    expected.versionCode = 1;
    expected.isFactory = true;
    expected.isActive = true;
    ASSERT_THAT(list, Contains(ApexInfoEq(expected)));
  }
};

TEST_F(ApexShimUpdateTest, UpdateToV2Success) {
  PrepareTestApexForInstall installer(
      GetTestFile("com.android.apex.cts.shim.v2.apex"));

  if (!installer.Prepare()) {
    FAIL() << GetDebugStr(&installer);
  }

  ASSERT_TRUE(IsOk(service_->stagePackages({installer.test_file})));
}

TEST_F(ApexShimUpdateTest, UpdateToV2FailureWrongSHA512) {
  PrepareTestApexForInstall installer(
      GetTestFile("com.android.apex.cts.shim.v2_wrong_sha.apex"));

  if (!installer.Prepare()) {
    FAIL() << GetDebugStr(&installer);
  }

  const auto& status = service_->stagePackages({installer.test_file});
  ASSERT_FALSE(IsOk(status));
  const std::string& error_message =
      std::string(status.exceptionMessage().c_str());
  ASSERT_THAT(error_message, HasSubstr("has unexpected SHA512 hash"));
}

TEST_F(ApexShimUpdateTest, SubmitStagedSessionFailureHasPreInstallHook) {
  PrepareTestApexForInstall installer(
      GetTestFile("com.android.apex.cts.shim.v2_with_pre_install_hook.apex"),
      "/data/app-staging/session_23", "staging_data_file");

  if (!installer.Prepare()) {
    FAIL() << GetDebugStr(&installer);
  }

  ApexInfoList list;
  ApexSessionParams params;
  params.sessionId = 23;
  ASSERT_FALSE(IsOk(service_->submitStagedSession(params, &list)));
}

TEST_F(ApexShimUpdateTest, SubmitStagedSessionFailureHasPostInstallHook) {
  PrepareTestApexForInstall installer(
      GetTestFile("com.android.apex.cts.shim.v2_with_post_install_hook.apex"),
      "/data/app-staging/session_43", "staging_data_file");

  if (!installer.Prepare()) {
    FAIL() << GetDebugStr(&installer);
  }

  ApexInfoList list;
  ApexSessionParams params;
  params.sessionId = 43;
  ASSERT_FALSE(IsOk(service_->submitStagedSession(params, &list)));
}

TEST_F(ApexShimUpdateTest, SubmitStagedSessionFailureAdditionalFile) {
  PrepareTestApexForInstall installer(
      GetTestFile("com.android.apex.cts.shim.v2_additional_file.apex"),
      "/data/app-staging/session_41", "staging_data_file");
  if (!installer.Prepare()) {
    FAIL() << GetDebugStr(&installer);
  }

  ApexInfoList list;
  ApexSessionParams params;
  params.sessionId = 41;
  ASSERT_FALSE(IsOk(service_->submitStagedSession(params, &list)));
}

TEST_F(ApexShimUpdateTest, SubmitStagedSessionFailureAdditionalFolder) {
  PrepareTestApexForInstall installer(
      GetTestFile("com.android.apex.cts.shim.v2_additional_folder.apex"),
      "/data/app-staging/session_42", "staging_data_file");
  if (!installer.Prepare()) {
    FAIL() << GetDebugStr(&installer);
  }

  ApexInfoList list;
  ApexSessionParams params;
  params.sessionId = 42;
  ASSERT_FALSE(IsOk(service_->submitStagedSession(params, &list)));
}

TEST_F(ApexShimUpdateTest, UpdateToV1Success) {
  PrepareTestApexForInstall installer(
      GetTestFile("com.android.apex.cts.shim.apex"));

  if (!installer.Prepare()) {
    FAIL() << GetDebugStr(&installer);
  }

  ASSERT_TRUE(IsOk(service_->stagePackages({installer.test_file})));
}

TEST_F(ApexShimUpdateTest, SubmitStagedSessionV1ShimApexSuccess) {
  PrepareTestApexForInstall installer(
      GetTestFile("com.android.apex.cts.shim.apex"),
      "/data/app-staging/session_97", "staging_data_file");
  if (!installer.Prepare()) {
    FAIL() << GetDebugStr(&installer);
  }

  ApexInfoList list;
  ApexSessionParams params;
  params.sessionId = 97;
  ASSERT_TRUE(IsOk(service_->submitStagedSession(params, &list)));
}

TEST_F(ApexServiceTest, SubmitStagedSessionCorruptApexFails) {
  PrepareTestApexForInstall installer(
      GetTestFile("apex.apexd_test_corrupt_apex.apex"),
      "/data/app-staging/session_57", "staging_data_file");

  if (!installer.Prepare()) {
    FAIL() << GetDebugStr(&installer);
  }

  ApexInfoList list;
  ApexSessionParams params;
  params.sessionId = 57;
  ASSERT_FALSE(IsOk(service_->submitStagedSession(params, &list)));
}

TEST_F(ApexServiceTest, SubmitStagedSessionCorruptApexFailsB146895998) {
  PrepareTestApexForInstall installer(GetTestFile("corrupted_b146895998.apex"),
                                      "/data/app-staging/session_71",
                                      "staging_data_file");

  if (!installer.Prepare()) {
    FAIL() << GetDebugStr(&installer);
  }

  ApexInfoList list;
  ApexSessionParams params;
  params.sessionId = 71;
  ASSERT_FALSE(IsOk(service_->submitStagedSession(params, &list)));
}

TEST_F(ApexServiceTest, StageCorruptApexFailsB146895998) {
  PrepareTestApexForInstall installer(GetTestFile("corrupted_b146895998.apex"));

  if (!installer.Prepare()) {
    FAIL() << GetDebugStr(&installer);
  }

  ASSERT_FALSE(IsOk(service_->stagePackages({installer.test_file})));
}

TEST_F(ApexServiceTest, RemountPackagesPackageOnSystemChanged) {
  static constexpr const char* kSystemPath =
      "/system_ext/apex/apex.apexd_test.apex";
  static constexpr const char* kPackageName = "com.android.apex.test_package";
  if (!fs_mgr_overlayfs_is_setup()) {
    GTEST_SKIP() << "/system_ext is not overlayed into read-write";
  }
  if (auto res = IsActive(kPackageName); !res.ok()) {
    FAIL() << res.error();
  } else {
    ASSERT_FALSE(*res) << kPackageName << " is active";
  }
  ASSERT_EQ(0, access(kSystemPath, F_OK))
      << "Failed to stat " << kSystemPath << " : " << strerror(errno);
  ASSERT_TRUE(IsOk(service_->activatePackage(kSystemPath)));
  std::string backup_path = GetTestFile("apex.apexd_test.apexd.bak");
  // Copy original /system_ext apex file. We will need to restore it after test
  // runs.
  ASSERT_RESULT_OK(CopyFile(kSystemPath, backup_path, fs::copy_options::none));

  // Make sure we cleanup after ourselves.
  auto deleter = android::base::make_scope_guard([&]() {
    if (auto ret = service_->deactivatePackage(kSystemPath); !ret.isOk()) {
      LOG(ERROR) << ret.exceptionMessage();
    }
    auto ret = CopyFile(backup_path, kSystemPath,
                        fs::copy_options::overwrite_existing);
    if (!ret.ok()) {
      LOG(ERROR) << ret.error();
    }
  });

  // Copy v2 version to /system_ext/apex/ and then call remountPackages.
  PrepareTestApexForInstall installer(GetTestFile("apex.apexd_test_v2.apex"));
  if (!installer.Prepare()) {
    FAIL() << GetDebugStr(&installer);
  }
  ASSERT_RESULT_OK(CopyFile(installer.test_file, kSystemPath,
                            fs::copy_options::overwrite_existing));
  // Don't check that remountPackages succeeded. Most likely it will fail, but
  // it should still remount our test apex.
  service_->remountPackages();

  // Check that v2 is now active.
  auto active_apex = GetActivePackage("com.android.apex.test_package");
  ASSERT_RESULT_OK(active_apex);
  ASSERT_EQ(2u, active_apex->versionCode);
  // Sanity check that module path didn't change.
  ASSERT_EQ(kSystemPath, active_apex->modulePath);
}

TEST_F(ApexServiceActivationSuccessTest, RemountPackagesPackageOnDataChanged) {
  ASSERT_TRUE(IsOk(service_->activatePackage(installer_->test_installed_file)))
      << GetDebugStr(installer_.get());
  // Copy v2 version to /data/apex/active and then call remountPackages.
  PrepareTestApexForInstall installer2(GetTestFile("apex.apexd_test_v2.apex"));
  if (!installer2.Prepare()) {
    FAIL() << GetDebugStr(&installer2);
  }
  ASSERT_RESULT_OK(CopyFile(installer2.test_file,
                            installer_->test_installed_file,
                            fs::copy_options::overwrite_existing));
  // Don't check that remountPackages succeeded. Most likely it will fail, but
  // it should still remount our test apex.
  service_->remountPackages();

  // Check that v2 is now active.
  auto active_apex = GetActivePackage("com.android.apex.test_package");
  ASSERT_RESULT_OK(active_apex);
  ASSERT_EQ(2u, active_apex->versionCode);
  // Sanity check that module path didn't change.
  ASSERT_EQ(installer_->test_installed_file, active_apex->modulePath);
}

TEST_F(ApexServiceTest,
       SubmitStagedSessionFailsManifestMismatchCleansUpHashtree) {
  PrepareTestApexForInstall installer(
      GetTestFile("apex.apexd_test_no_hashtree_manifest_mismatch.apex"),
      "/data/app-staging/session_83", "staging_data_file");
  if (!installer.Prepare()) {
    return;
  }

  ApexInfoList list;
  ApexSessionParams params;
  params.sessionId = 83;
  ASSERT_FALSE(IsOk(service_->submitStagedSession(params, &list)));
  std::string hashtree_file = std::string(kApexHashTreeDir) + "/" +
                              installer.package + "@" +
                              std::to_string(installer.version) + ".new";
  ASSERT_FALSE(RegularFileExists(hashtree_file));
}

class LogTestToLogcat : public ::testing::EmptyTestEventListener {
  void OnTestStart(const ::testing::TestInfo& test_info) override {
#ifdef __ANDROID__
    using base::LogId;
    using base::LogSeverity;
    using base::StringPrintf;
    base::LogdLogger l;
    std::string msg =
        StringPrintf("=== %s::%s (%s:%d)", test_info.test_suite_name(),
                     test_info.name(), test_info.file(), test_info.line());
    l(LogId::MAIN, LogSeverity::INFO, "ApexTestCases", __FILE__, __LINE__,
      msg.c_str());
#else
    UNUSED(test_info);
#endif
  }
};

struct NoCodeApexNameProvider {
  static std::string GetTestName() { return "apex.apexd_test_nocode.apex"; }
  static std::string GetPackageName() {
    return "com.android.apex.test_package";
  }
};

class ApexServiceActivationNoCode
    : public ApexServiceActivationTest<NoCodeApexNameProvider> {};

TEST_F(ApexServiceActivationNoCode, NoCodeApexIsNotExecutable) {
  ASSERT_TRUE(IsOk(service_->activatePackage(installer_->test_installed_file)))
      << GetDebugStr(installer_.get());

  std::string mountinfo;
  ASSERT_TRUE(
      android::base::ReadFileToString("/proc/self/mountinfo", &mountinfo));
  bool found_apex_mountpoint = false;
  for (const auto& line : android::base::Split(mountinfo, "\n")) {
    std::vector<std::string> tokens = android::base::Split(line, " ");
    // line format:
    // mnt_id parent_mnt_id major:minor source target option propagation_type
    // ex) 33 260:19 / /apex rw,nosuid,nodev -
    if (tokens.size() >= 7 &&
        tokens[4] ==
            "/apex/" + NoCodeApexNameProvider::GetPackageName() + "@1") {
      found_apex_mountpoint = true;
      // Make sure that option contains noexec
      std::vector<std::string> options = android::base::Split(tokens[5], ",");
      EXPECT_NE(options.end(),
                std::find(options.begin(), options.end(), "noexec"));
      break;
    }
  }
  EXPECT_TRUE(found_apex_mountpoint);
}

struct BannedNameProvider {
  static std::string GetTestName() { return "sharedlibs.apex"; }
  static std::string GetPackageName() { return "sharedlibs"; }
};

class ApexServiceActivationBannedName
    : public ApexServiceActivationTest<BannedNameProvider> {
 public:
  ApexServiceActivationBannedName() : ApexServiceActivationTest(false) {}
};

TEST_F(ApexServiceActivationBannedName, ApexWithBannedNameCannotBeActivated) {
  ASSERT_FALSE(
      IsOk(service_->activatePackage(installer_->test_installed_file)));
}
<<<<<<< HEAD
=======

namespace {
void PrepareCompressedTestApex(const std::string& input_apex,
                               const std::string& builtin_dir,
                               const std::string& decompressed_dir,
                               const std::string& active_apex_dir) {
  const Result<ApexFile>& apex_file = ApexFile::Open(input_apex);
  ASSERT_TRUE(apex_file.ok());
  ASSERT_TRUE(apex_file->IsCompressed()) << "Not a compressed APEX";

  auto prebuilt_file_path =
      builtin_dir + "/" + android::base::Basename(input_apex);
  fs::copy(input_apex, prebuilt_file_path);

  const ApexManifest& manifest = apex_file->GetManifest();
  const std::string& package = manifest.name();
  const int64_t& version = manifest.version();

  auto decompressed_file_path = decompressed_dir + "/" + package + "@" +
                                std::to_string(version) + ".apex";
  auto result = apex_file->Decompress(decompressed_file_path);
  ASSERT_TRUE(result.ok()) << "Failed to decompress " << result.error();
  auto active_apex_file_path =
      active_apex_dir + "/" + package + "@" + std::to_string(version) + ".apex";
  auto error =
      link(decompressed_file_path.c_str(), active_apex_file_path.c_str());
  ASSERT_EQ(error, 0) << "Failed to hardlink decompressed APEX";
}

CompressedApexInfo CreateCompressedApex(const std::string& name,
                                        const int version, const int size) {
  CompressedApexInfo result;
  result.moduleName = name;
  result.versionCode = version;
  result.decompressedSize = size;
  return result;
}
}  // namespace

class ApexServiceTestForCompressedApex : public ApexServiceTest {
 public:
  static constexpr const char* kTempPrebuiltDir = "/data/apex/temp_prebuilt";

  void SetUp() override {
    ApexServiceTest::SetUp();
    ASSERT_NE(nullptr, service_.get());

    TemporaryDir decompression_dir, active_apex_dir;
    if (0 != mkdir(kTempPrebuiltDir, 0777)) {
      int saved_errno = errno;
      ASSERT_EQ(saved_errno, EEXIST)
          << kTempPrebuiltDir << ":" << strerror(saved_errno);
    }
    PrepareCompressedTestApex(
        GetTestFile("com.android.apex.compressed.v1.capex"), kTempPrebuiltDir,
        kApexDecompressedDir, kActiveApexPackagesDataDir);
    service_->recollectPreinstalledData({kTempPrebuiltDir});
    service_->recollectDataApex(kActiveApexPackagesDataDir);
  }

  void TearDown() override {
    ApexServiceTest::TearDown();
    CleanDir(kTempPrebuiltDir);
    rmdir(kTempPrebuiltDir);
    CleanDir(kApexDecompressedDir);
    CleanDir(kActiveApexPackagesDataDir);
  }
};

TEST_F(ApexServiceTestForCompressedApex, CalculateSizeForCompressedApex) {
  int64_t result;
  // Empty list of compressed apex info
  {
    CompressedApexInfoList empty_list;
    ASSERT_TRUE(
        IsOk(service_->calculateSizeForCompressedApex(empty_list, &result)));
    ASSERT_EQ(result, 0ll);
  }

  // Multiple compressed APEX should get summed
  {
    CompressedApexInfoList non_empty_list;
    CompressedApexInfo new_apex = CreateCompressedApex("new_apex", 1, 1);
    CompressedApexInfo new_apex_2 = CreateCompressedApex("new_apex_2", 1, 2);
    CompressedApexInfo compressed_apex_same_version =
        CreateCompressedApex("com.android.apex.compressed", 1, 4);
    CompressedApexInfo compressed_apex_higher_version =
        CreateCompressedApex("com.android.apex.compressed", 2, 8);
    non_empty_list.apexInfos.push_back(new_apex);
    non_empty_list.apexInfos.push_back(new_apex_2);
    non_empty_list.apexInfos.push_back(compressed_apex_same_version);
    non_empty_list.apexInfos.push_back(compressed_apex_higher_version);
    ASSERT_TRUE(IsOk(
        service_->calculateSizeForCompressedApex(non_empty_list, &result)));
    ASSERT_EQ(result, 11ll);  // 1+2+8. compressed_apex_same_version is ignored
  }
}

TEST_F(ApexServiceTestForCompressedApex, ReserveSpaceForCompressedApex) {
  // Multiple compressed APEX should reserve equal to
  // CalculateSizeForCompressedApex
  {
    CompressedApexInfoList non_empty_list;
    CompressedApexInfo new_apex = CreateCompressedApex("new_apex", 1, 1);
    CompressedApexInfo new_apex_2 = CreateCompressedApex("new_apex_2", 1, 2);
    CompressedApexInfo compressed_apex_same_version =
        CreateCompressedApex("com.android.apex.compressed", 1, 4);
    CompressedApexInfo compressed_apex_higher_version =
        CreateCompressedApex("com.android.apex.compressed", 2, 8);
    non_empty_list.apexInfos.push_back(new_apex);
    non_empty_list.apexInfos.push_back(new_apex_2);
    non_empty_list.apexInfos.push_back(compressed_apex_same_version);
    non_empty_list.apexInfos.push_back(compressed_apex_higher_version);
    int64_t required_size;
    ASSERT_TRUE(IsOk(service_->calculateSizeForCompressedApex(non_empty_list,
                                                              &required_size)));
    ASSERT_EQ(required_size,
              11ll);  // 1+2+8. compressed_apex_same_version is ignored

    ASSERT_TRUE(IsOk(service_->reserveSpaceForCompressedApex(non_empty_list)));
    auto files = ReadDir(kOtaReservedDir, [](auto _) { return true; });
    ASSERT_TRUE(IsOk(files));
    ASSERT_EQ(files->size(), 1u);
    EXPECT_EQ((int64_t)fs::file_size((*files)[0]), required_size);
  }

  // Sending empty list should delete reserved file
  {
    CompressedApexInfoList empty_list;
    ASSERT_TRUE(IsOk(service_->reserveSpaceForCompressedApex(empty_list)));
    auto files = ReadDir(kOtaReservedDir, [](auto _) { return true; });
    ASSERT_TRUE(IsOk(files));
    ASSERT_EQ(files->size(), 0u);
  }
}

>>>>>>> a103f1bd
}  // namespace apex
}  // namespace android

int main(int argc, char** argv) {
  android::base::InitLogging(argv, &android::base::StderrLogger);
  ::testing::InitGoogleTest(&argc, argv);
  ::testing::UnitTest::GetInstance()->listeners().Append(
      new android::apex::LogTestToLogcat());
  return RUN_ALL_TESTS();
}<|MERGE_RESOLUTION|>--- conflicted
+++ resolved
@@ -654,7 +654,7 @@
   // May contain one of two errors.
   std::string error = st.exceptionMessage().c_str();
 
-  ASSERT_THAT(error, HasSubstr("No preinstalled data found for package "
+  ASSERT_THAT(error, HasSubstr("No preinstalled apex found for package "
                                "com.android.apex.test_package.no_inst_key"));
 }
 
@@ -2855,8 +2855,10 @@
   auto active_apex = GetActivePackage("com.android.apex.test_package");
   ASSERT_RESULT_OK(active_apex);
   ASSERT_EQ(2u, active_apex->versionCode);
-  // Sanity check that module path didn't change.
-  ASSERT_EQ(kSystemPath, active_apex->modulePath);
+  // Check that module path didn't change, modulo symlink.
+  std::string realSystemPath;
+  ASSERT_TRUE(android::base::Realpath(kSystemPath, &realSystemPath));
+  ASSERT_EQ(realSystemPath, active_apex->modulePath);
 }
 
 TEST_F(ApexServiceActivationSuccessTest, RemountPackagesPackageOnDataChanged) {
@@ -2971,8 +2973,6 @@
   ASSERT_FALSE(
       IsOk(service_->activatePackage(installer_->test_installed_file)));
 }
-<<<<<<< HEAD
-=======
 
 namespace {
 void PrepareCompressedTestApex(const std::string& input_apex,
@@ -3109,7 +3109,6 @@
   }
 }
 
->>>>>>> a103f1bd
 }  // namespace apex
 }  // namespace android
 
