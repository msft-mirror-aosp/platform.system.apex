#!/usr/bin/env python
#
# Copyright (C) 2018 The Android Open Source Project
#
# Licensed under the Apache License, Version 2.0 (the "License");
# you may not use this file except in compliance with the License.
# You may obtain a copy of the License at
#
#      http://www.apache.org/licenses/LICENSE-2.0
#
# Unless required by applicable law or agreed to in writing, software
# distributed under the License is distributed on an "AS IS" BASIS,
# WITHOUT WARRANTIES OR CONDITIONS OF ANY KIND, either express or implied.
# See the License for the specific language governing permissions and
# limitations under the License.
"""apexer is a command line tool for creating an APEX file, a package format for system components.

Typical usage: apexer input_dir output.apex

"""

import apex_build_info_pb2
import argparse
import hashlib
import os
import pkgutil
import re
import shlex
import shutil
import subprocess
import sys
import tempfile
import uuid
import xml.etree.ElementTree as ET
from apex_manifest import ValidateApexManifest
from apex_manifest import ApexManifestError
from manifest import android_ns
from manifest import find_child_with_attribute
from manifest import get_children_with_tag
from manifest import get_indent
from manifest import parse_manifest
from manifest import write_xml
from xml.dom import minidom

tool_path_list = None
BLOCK_SIZE = 4096


def ParseArgs(argv):
  parser = argparse.ArgumentParser(description='Create an APEX file')
  parser.add_argument(
      '-f', '--force', action='store_true', help='force overwriting output')
  parser.add_argument(
      '-v', '--verbose', action='store_true', help='verbose execution')
  parser.add_argument(
      '--manifest',
      default='apex_manifest.pb',
      help='path to the APEX manifest file (.pb)')
  parser.add_argument(
      '--manifest_json',
      required=False,
      help='path to the APEX manifest file (Q compatible .json)')
  parser.add_argument(
      '--android_manifest',
      help='path to the AndroidManifest file. If omitted, a default one is created and used'
  )
  parser.add_argument(
      '--logging_parent',
      help=('specify logging parent as an additional <meta-data> tag.'
            'This value is ignored if the logging_parent meta-data tag is present.'))
  parser.add_argument(
      '--assets_dir',
      help='an assets directory to be included in the APEX'
  )
  parser.add_argument(
      '--file_contexts',
      help='selinux file contexts file. Required for "image" APEXs.')
  parser.add_argument(
      '--canned_fs_config',
      help='canned_fs_config specifies uid/gid/mode of files. Required for ' +
      '"image" APEXS.')
  parser.add_argument(
      '--key', help='path to the private key file. Required for "image" APEXs.')
  parser.add_argument(
      '--pubkey',
      help='path to the public key file. Used to bundle the public key in APEX for testing.'
  )
  parser.add_argument(
      '--signing_args',
      help='the extra signing arguments passed to avbtool. Used for "image" APEXs.'
  )
  parser.add_argument(
      'input_dir',
      metavar='INPUT_DIR',
      help='the directory having files to be packaged')
  parser.add_argument('output', metavar='OUTPUT', help='name of the APEX file')
  parser.add_argument(
      '--payload_type',
      metavar='TYPE',
      required=False,
      default='image',
      choices=['zip', 'image'],
      help='type of APEX payload being built "zip" or "image"')
  parser.add_argument(
      '--override_apk_package_name',
      required=False,
      help='package name of the APK container. Default is the apex name in --manifest.'
  )
  parser.add_argument(
      '--no_hashtree',
      required=False,
      action='store_true',
      help='hashtree is omitted from "image".'
  )
  parser.add_argument(
      '--android_jar_path',
      required=False,
      default='prebuilts/sdk/current/public/android.jar',
      help='path to use as the source of the android API.')
  apexer_path_in_environ = 'APEXER_TOOL_PATH' in os.environ
  parser.add_argument(
      '--apexer_tool_path',
      required=not apexer_path_in_environ,
      default=os.environ['APEXER_TOOL_PATH'].split(':')
      if apexer_path_in_environ else None,
      type=lambda s: s.split(':'),
      help="""A list of directories containing all the tools used by apexer (e.g.
                              mke2fs, avbtool, etc.) separated by ':'. Can also be set using the
                              APEXER_TOOL_PATH environment variable""")
  parser.add_argument(
      '--target_sdk_version',
      required=False,
      help='Default target SDK version to use for AndroidManifest.xml')
  parser.add_argument(
      '--min_sdk_version',
      required=False,
      help='Default Min SDK version to use for AndroidManifest.xml')
  parser.add_argument(
      '--do_not_check_keyname',
      required=False,
      action='store_true',
      help='Do not check key name. Use the name of apex instead of the basename of --key.')
  parser.add_argument(
      '--include_build_info',
      required=False,
      action='store_true',
      help='Include build information file in the resulting apex.')
  parser.add_argument(
      '--include_cmd_line_in_build_info',
      required=False,
      action='store_true',
      help='Include the command line in the build information file in the resulting apex. '
           'Note that this makes it harder to make deterministic builds.')
  parser.add_argument(
      '--build_info',
      required=False,
      help='Build information file to be used for default values.')
  parser.add_argument(
      '--payload_only',
      action='store_true',
      help='Outputs the payload image/zip only.'
  )
  parser.add_argument(
      '--unsigned_payload_only',
      action='store_true',
      help="""Outputs the unsigned payload image/zip only. Also, setting this flag implies 
                                    --payload_only is set too."""
  )
  parser.add_argument(
      '--unsigned_payload',
      action='store_true',
      help="""Skip signing the apex payload. Used only for testing purposes."""
  )
  return parser.parse_args(argv)


def FindBinaryPath(binary):
  for path in tool_path_list:
    binary_path = os.path.join(path, binary)
    if os.path.exists(binary_path):
      return binary_path
  raise Exception('Failed to find binary ' + binary + ' in path ' +
                  ':'.join(tool_path_list))


def RunCommand(cmd, verbose=False, env=None):
  env = env or {}
  env.update(os.environ.copy())

  cmd[0] = FindBinaryPath(cmd[0])

  if verbose:
    print('Running: ' + ' '.join(cmd))
  p = subprocess.Popen(
      cmd, stdout=subprocess.PIPE, stderr=subprocess.STDOUT, env=env)
  output, _ = p.communicate()

  if verbose or p.returncode is not 0:
    print(output.rstrip())

  assert p.returncode is 0, 'Failed to execute: ' + ' '.join(cmd)

  return (output, p.returncode)


def GetDirSize(dir_name):
  size = 0
  for dirpath, _, filenames in os.walk(dir_name):
    size += RoundUp(os.path.getsize(dirpath), BLOCK_SIZE)
    for f in filenames:
      path = os.path.join(dirpath, f)
      if not os.path.isfile(path):
        continue
      size += RoundUp(os.path.getsize(path), BLOCK_SIZE)
  return size


def GetFilesAndDirsCount(dir_name):
  count = 0
  for root, dirs, files in os.walk(dir_name):
    count += (len(dirs) + len(files))
  return count


def RoundUp(size, unit):
  assert unit & (unit - 1) == 0
  return (size + unit - 1) & (~(unit - 1))


def PrepareAndroidManifest(package, version):
  template = """\
<?xml version="1.0" encoding="utf-8"?>
<manifest xmlns:android="http://schemas.android.com/apk/res/android"
  package="{package}" android:versionCode="{version}">
  <!-- APEX does not have classes.dex -->
  <application android:hasCode="false" />
</manifest>
"""
  return template.format(package=package, version=version)


def ValidateAndroidManifest(package, android_manifest):
  tree = ET.parse(android_manifest)
  manifest_tag = tree.getroot()
  package_in_xml = manifest_tag.attrib['package']
  if package_in_xml != package:
    raise Exception("Package name '" + package_in_xml + "' in '" +
                    android_manifest + " differ from package name '" + package +
                    "' in the apex_manifest.pb")


def ValidateArgs(args):
  build_info = None

  if args.build_info is not None:
    if not os.path.exists(args.build_info):
      print("Build info file '" + args.build_info + "' does not exist")
      return False
    with open(args.build_info) as buildInfoFile:
      build_info = apex_build_info_pb2.ApexBuildInfo()
      build_info.ParseFromString(buildInfoFile.read())

  if not os.path.exists(args.manifest):
    print("Manifest file '" + args.manifest + "' does not exist")
    return False

  if not os.path.isfile(args.manifest):
    print("Manifest file '" + args.manifest + "' is not a file")
    return False

  if args.android_manifest is not None:
    if not os.path.exists(args.android_manifest):
      print("Android Manifest file '" + args.android_manifest +
            "' does not exist")
      return False

    if not os.path.isfile(args.android_manifest):
      print("Android Manifest file '" + args.android_manifest +
            "' is not a file")
      return False
  elif build_info is not None:
    with tempfile.NamedTemporaryFile(delete=False) as temp:
      temp.write(build_info.android_manifest)
      args.android_manifest = temp.name

  if not os.path.exists(args.input_dir):
    print("Input directory '" + args.input_dir + "' does not exist")
    return False

  if not os.path.isdir(args.input_dir):
    print("Input directory '" + args.input_dir + "' is not a directory")
    return False

  if not args.force and os.path.exists(args.output):
    print(args.output + ' already exists. Use --force to overwrite.')
    return False

  if args.unsigned_payload_only:
    args.payload_only = True;
    args.unsigned_payload = True;

  if args.payload_type == 'image':
    if not args.key and not args.unsigned_payload:
      print('Missing --key {keyfile} argument!')
      return False

    if not args.file_contexts:
      if build_info is not None:
        with tempfile.NamedTemporaryFile(delete=False) as temp:
          temp.write(build_info.file_contexts)
          args.file_contexts = temp.name
      else:
        print('Missing --file_contexts {contexts} argument, or a --build_info argument!')
        return False

    if not args.canned_fs_config:
      if not args.canned_fs_config:
        if build_info is not None:
          with tempfile.NamedTemporaryFile(delete=False) as temp:
            temp.write(build_info.canned_fs_config)
            args.canned_fs_config = temp.name
        else:
          print('Missing ----canned_fs_config {config} argument, or a --build_info argument!')
          return False

  if not args.target_sdk_version:
    if build_info is not None:
      if build_info.target_sdk_version:
        args.target_sdk_version = build_info.target_sdk_version

  if not args.no_hashtree:
    if build_info is not None:
      if build_info.no_hashtree:
        args.no_hashtree = True

  if not args.min_sdk_version:
    if build_info is not None:
      if build_info.min_sdk_version:
        args.min_sdk_version = build_info.min_sdk_version

  if not args.override_apk_package_name:
    if build_info is not None:
      if build_info.override_apk_package_name:
        args.override_apk_package_name = build_info.override_apk_package_name

  if not args.logging_parent:
    if build_info is not None:
      if build_info.logging_parent:
        args.logging_parent = build_info.logging_parent

  return True

def GenerateBuildInfo(args):
  build_info = apex_build_info_pb2.ApexBuildInfo()
  if (args.include_cmd_line_in_build_info):
    build_info.apexer_command_line = str(sys.argv)

  with open(args.file_contexts) as f:
    build_info.file_contexts = f.read()

  with open(args.canned_fs_config) as f:
    build_info.canned_fs_config = f.read()

  with open(args.android_manifest) as f:
    build_info.android_manifest = f.read()

  if args.target_sdk_version:
    build_info.target_sdk_version = args.target_sdk_version

  if args.min_sdk_version:
    build_info.min_sdk_version = args.min_sdk_version

  if args.no_hashtree:
    build_info.no_hashtree = True

  if args.override_apk_package_name:
    build_info.override_apk_package_name = args.override_apk_package_name

  if args.logging_parent:
    build_info.logging_parent = args.logging_parent

  return build_info

def AddLoggingParent(android_manifest, logging_parent_value):
  """Add logging parent as an additional <meta-data> tag.

  Args:
    android_manifest: A string representing AndroidManifest.xml
    logging_parent_value: A string representing the logging
      parent value.
  Raises:
    RuntimeError: Invalid manifest
  Returns:
    A path to modified AndroidManifest.xml
  """
  doc = minidom.parse(android_manifest)
  manifest = parse_manifest(doc)
  logging_parent_key = 'android.content.pm.LOGGING_PARENT'
  elems = get_children_with_tag(manifest, 'application')
  application = elems[0] if len(elems) == 1 else None
  if len(elems) > 1:
    raise RuntimeError('found multiple <application> tags')
  elif not elems:
    application = doc.createElement('application')
    indent = get_indent(manifest.firstChild, 1)
    first = manifest.firstChild
    manifest.insertBefore(doc.createTextNode(indent), first)
    manifest.insertBefore(application, first)

  indent = get_indent(application.firstChild, 2)
  last = application.lastChild
  if last is not None and last.nodeType != minidom.Node.TEXT_NODE:
    last = None

  if not find_child_with_attribute(application, 'meta-data', android_ns,
                                   'name', logging_parent_key):
    ul = doc.createElement('meta-data')
    ul.setAttributeNS(android_ns, 'android:name', logging_parent_key)
    ul.setAttributeNS(android_ns, 'android:value', logging_parent_value)
    application.insertBefore(doc.createTextNode(indent), last)
    application.insertBefore(ul, last)
    last = application.lastChild

  if last and last.nodeType != minidom.Node.TEXT_NODE:
    indent = get_indent(application.previousSibling, 1)
    application.appendChild(doc.createTextNode(indent))

  with tempfile.NamedTemporaryFile(delete=False) as temp:
      write_xml(temp, doc)
      return temp.name

def CreateApex(args, work_dir):
  if not ValidateArgs(args):
    return False

  if args.verbose:
    print 'Using tools from ' + str(tool_path_list)

  def copyfile(src, dst):
    if args.verbose:
      print('Copying ' + src + ' to ' + dst)
    shutil.copyfile(src, dst)

  try:
    manifest_apex = ValidateApexManifest(args.manifest)
  except ApexManifestError as err:
    print("'" + args.manifest + "' is not a valid manifest file")
    print err.errmessage
    return False
  except IOError:
    print("Cannot read manifest file: '" + args.manifest + "'")
    return False

  # create an empty ext4 image that is sufficiently big
  # sufficiently big = size + 16MB margin
  size_in_mb = (GetDirSize(args.input_dir) / (1024 * 1024)) + 16

  content_dir = os.path.join(work_dir, 'content')
  os.mkdir(content_dir)

  # APEX manifest is also included in the image. The manifest is included
  # twice: once inside the image and once outside the image (but still
  # within the zip container).
  manifests_dir = os.path.join(work_dir, 'manifests')
  os.mkdir(manifests_dir)
  copyfile(args.manifest, os.path.join(manifests_dir, 'apex_manifest.pb'))
  if args.manifest_json:
    # manifest_json is for compatibility
    copyfile(args.manifest_json, os.path.join(manifests_dir, 'apex_manifest.json'))

  if args.payload_type == 'image':
    if args.do_not_check_keyname or args.unsigned_payload:
      key_name = manifest_apex.name
    else:
      key_name = os.path.basename(os.path.splitext(args.key)[0])

    if manifest_apex.name != key_name:
      print("package name '" + manifest_apex.name +
            "' does not match with key name '" + key_name + "'")
      return False
    img_file = os.path.join(content_dir, 'apex_payload.img')

    # margin is for files that are not under args.input_dir. this consists of
    # n inodes for apex_manifest files and 11 reserved inodes for ext4.
    # TOBO(b/122991714) eliminate these details. use build_image.py which
    # determines the optimal inode count by first building an image and then
    # count the inodes actually used.
    inode_num_margin = GetFilesAndDirsCount(manifests_dir) + 11
    inode_num = GetFilesAndDirsCount(args.input_dir) + inode_num_margin

    cmd = ['mke2fs']
    cmd.extend(['-O', '^has_journal'])  # because image is read-only
    cmd.extend(['-b', str(BLOCK_SIZE)])
    cmd.extend(['-m', '0'])  # reserved block percentage
    cmd.extend(['-t', 'ext4'])
    cmd.extend(['-I', '256'])  # inode size
    cmd.extend(['-N', str(inode_num)])
    uu = str(uuid.uuid5(uuid.NAMESPACE_URL, 'www.android.com'))
    cmd.extend(['-U', uu])
    cmd.extend(['-E', 'hash_seed=' + uu])
    cmd.append(img_file)
    cmd.append(str(size_in_mb) + 'M')
<<<<<<< HEAD
    RunCommand(cmd, args.verbose, {'E2FSPROGS_FAKE_TIME': '1'})
=======
    with tempfile.NamedTemporaryFile(dir=work_dir, suffix="mke2fs.conf") as conf_file:
      conf_data = pkgutil.get_data('apexer', 'mke2fs.conf')
      conf_file.write(conf_data)
      conf_file.flush()
      RunCommand(cmd, args.verbose,
          {"MKE2FS_CONFIG": conf_file.name, 'E2FSPROGS_FAKE_TIME': '1'})
>>>>>>> 0a55a298

    # Compile the file context into the binary form
    compiled_file_contexts = os.path.join(work_dir, 'file_contexts.bin')
    cmd = ['sefcontext_compile']
    cmd.extend(['-o', compiled_file_contexts])
    cmd.append(args.file_contexts)
    RunCommand(cmd, args.verbose)

    # Add files to the image file
    cmd = ['e2fsdroid']
    cmd.append('-e')  # input is not android_sparse_file
    cmd.extend(['-f', args.input_dir])
    cmd.extend(['-T', '0'])  # time is set to epoch
    cmd.extend(['-S', compiled_file_contexts])
    cmd.extend(['-C', args.canned_fs_config])
    cmd.append('-s')  # share dup blocks
    cmd.append(img_file)
    RunCommand(cmd, args.verbose, {'E2FSPROGS_FAKE_TIME': '1'})

    cmd = ['e2fsdroid']
    cmd.append('-e')  # input is not android_sparse_file
    cmd.extend(['-f', manifests_dir])
    cmd.extend(['-T', '0'])  # time is set to epoch
    cmd.extend(['-S', compiled_file_contexts])
    cmd.extend(['-C', args.canned_fs_config])
    cmd.append('-s')  # share dup blocks
    cmd.append(img_file)
    RunCommand(cmd, args.verbose, {'E2FSPROGS_FAKE_TIME': '1'})

    # Resize the image file to save space
    cmd = ['resize2fs']
    cmd.append('-M')  # shrink as small as possible
    cmd.append(img_file)
    RunCommand(cmd, args.verbose, {'E2FSPROGS_FAKE_TIME': '1'})

    if args.unsigned_payload_only:
      shutil.copyfile(img_file, args.output)
      if (args.verbose):
        print('Created (unsigned payload only) ' + args.output)
      return True

    if not args.unsigned_payload:
      cmd = ['avbtool']
      cmd.append('add_hashtree_footer')
      cmd.append('--do_not_generate_fec')
      cmd.extend(['--algorithm', 'SHA256_RSA4096'])
      cmd.extend(['--hash_algorithm', 'sha256'])
      cmd.extend(['--key', args.key])
      cmd.extend(['--prop', 'apex.key:' + key_name])
      # Set up the salt based on manifest content which includes name
      # and version
      salt = hashlib.sha256(manifest_apex.SerializeToString()).hexdigest()
      cmd.extend(['--salt', salt])
      cmd.extend(['--image', img_file])
      if args.no_hashtree:
        cmd.append('--no_hashtree')
      if args.signing_args:
        cmd.extend(shlex.split(args.signing_args))
      RunCommand(cmd, args.verbose)

      # Get the minimum size of the partition required.
      # TODO(b/113320014) eliminate this step
      info, _ = RunCommand(['avbtool', 'info_image', '--image', img_file],
                           args.verbose)
      vbmeta_offset = int(re.search('VBMeta\ offset:\ *([0-9]+)', info).group(1))
      vbmeta_size = int(re.search('VBMeta\ size:\ *([0-9]+)', info).group(1))
      partition_size = RoundUp(vbmeta_offset + vbmeta_size,
                               BLOCK_SIZE) + BLOCK_SIZE

      # Resize to the minimum size
      # TODO(b/113320014) eliminate this step
      cmd = ['avbtool']
      cmd.append('resize_image')
      cmd.extend(['--image', img_file])
      cmd.extend(['--partition_size', str(partition_size)])
      RunCommand(cmd, args.verbose)
  else:
    img_file = os.path.join(content_dir, 'apex_payload.zip')
    cmd = ['soong_zip']
    cmd.extend(['-o', img_file])
    cmd.extend(['-C', args.input_dir])
    cmd.extend(['-D', args.input_dir])
    cmd.extend(['-C', manifests_dir])
    cmd.extend(['-D', manifests_dir])
    RunCommand(cmd, args.verbose)

  if args.payload_only:
    shutil.copyfile(img_file, args.output)
    if (args.verbose):
      print('Created (payload only) ' + args.output)
    return True

  # package the image file and APEX manifest as an APK.
  # The AndroidManifest file is automatically generated if not given.
  android_manifest_file = os.path.join(work_dir, 'AndroidManifest.xml')
  if not args.android_manifest:
    if args.verbose:
      print('Creating AndroidManifest ' + android_manifest_file)
    with open(android_manifest_file, 'w+') as f:
      app_package_name = manifest_apex.name
      f.write(PrepareAndroidManifest(app_package_name, manifest_apex.version))
    args.android_manifest = android_manifest_file
  else:
    ValidateAndroidManifest(manifest_apex.name, args.android_manifest)
    shutil.copyfile(args.android_manifest, android_manifest_file)

  # If logging parent is specified, add it to the AndroidManifest.
  if args.logging_parent != "":
    android_manifest_file = AddLoggingParent(android_manifest_file,
                                             args.logging_parent)

  # copy manifest to the content dir so that it is also accessible
  # without mounting the image
  copyfile(args.manifest, os.path.join(content_dir, 'apex_manifest.pb'))
  if args.manifest_json:
    copyfile(args.manifest_json, os.path.join(content_dir, 'apex_manifest.json'))

  # copy the public key, if specified
  if args.pubkey:
    shutil.copyfile(args.pubkey, os.path.join(content_dir, 'apex_pubkey'))

  if args.include_build_info:
    build_info = GenerateBuildInfo(args)
    with open(os.path.join(content_dir, 'apex_build_info.pb'), "wb") as f:
      f.write(build_info.SerializeToString())

  apk_file = os.path.join(work_dir, 'apex.apk')
  cmd = ['aapt2']
  cmd.append('link')
  cmd.extend(['--manifest', android_manifest_file])
  if args.override_apk_package_name:
    cmd.extend(['--rename-manifest-package', args.override_apk_package_name])
  # This version from apex_manifest.json is used when versionCode isn't
  # specified in AndroidManifest.xml
  cmd.extend(['--version-code', str(manifest_apex.version)])
  if manifest_apex.versionName:
    cmd.extend(['--version-name', manifest_apex.versionName])
  if args.target_sdk_version:
    cmd.extend(['--target-sdk-version', args.target_sdk_version])
  if args.min_sdk_version:
    cmd.extend(['--min-sdk-version', args.min_sdk_version])
  else:
    # Default value for minSdkVersion.
    cmd.extend(['--min-sdk-version', '29'])
  if args.assets_dir:
    cmd.extend(['-A', args.assets_dir])
  cmd.extend(['-o', apk_file])
  cmd.extend(['-I', args.android_jar_path])
  RunCommand(cmd, args.verbose)

  zip_file = os.path.join(work_dir, 'apex.zip')
  cmd = ['soong_zip']
  cmd.append('-d')  # include directories
  cmd.extend(['-C', content_dir])  # relative root
  cmd.extend(['-D', content_dir])  # input dir
  for file_ in os.listdir(content_dir):
    if os.path.isfile(os.path.join(content_dir, file_)):
      cmd.extend(['-s', file_])  # don't compress any files
  cmd.extend(['-o', zip_file])
  RunCommand(cmd, args.verbose)

  unaligned_apex_file = os.path.join(work_dir, 'unaligned.apex')
  cmd = ['merge_zips']
  cmd.append('-j')  # sort
  cmd.append(unaligned_apex_file)  # output
  cmd.append(apk_file)  # input
  cmd.append(zip_file)  # input
  RunCommand(cmd, args.verbose)

  # Align the files at page boundary for efficient access
  cmd = ['zipalign']
  cmd.append('-f')
  cmd.append(str(BLOCK_SIZE))
  cmd.append(unaligned_apex_file)
  cmd.append(args.output)
  RunCommand(cmd, args.verbose)

  if (args.verbose):
    print('Created ' + args.output)

  return True


class TempDirectory(object):

  def __enter__(self):
    self.name = tempfile.mkdtemp()
    return self.name

  def __exit__(self, *unused):
    shutil.rmtree(self.name)


def main(argv):
  global tool_path_list
  args = ParseArgs(argv)
  tool_path_list = args.apexer_tool_path
  with TempDirectory() as work_dir:
    success = CreateApex(args, work_dir)

  if not success:
    sys.exit(1)


if __name__ == '__main__':
  main(sys.argv[1:])<|MERGE_RESOLUTION|>--- conflicted
+++ resolved
@@ -163,7 +163,7 @@
   parser.add_argument(
       '--unsigned_payload_only',
       action='store_true',
-      help="""Outputs the unsigned payload image/zip only. Also, setting this flag implies 
+      help="""Outputs the unsigned payload image/zip only. Also, setting this flag implies
                                     --payload_only is set too."""
   )
   parser.add_argument(
@@ -500,16 +500,12 @@
     cmd.extend(['-E', 'hash_seed=' + uu])
     cmd.append(img_file)
     cmd.append(str(size_in_mb) + 'M')
-<<<<<<< HEAD
-    RunCommand(cmd, args.verbose, {'E2FSPROGS_FAKE_TIME': '1'})
-=======
     with tempfile.NamedTemporaryFile(dir=work_dir, suffix="mke2fs.conf") as conf_file:
       conf_data = pkgutil.get_data('apexer', 'mke2fs.conf')
       conf_file.write(conf_data)
       conf_file.flush()
       RunCommand(cmd, args.verbose,
           {"MKE2FS_CONFIG": conf_file.name, 'E2FSPROGS_FAKE_TIME': '1'})
->>>>>>> 0a55a298
 
     # Compile the file context into the binary form
     compiled_file_contexts = os.path.join(work_dir, 'file_contexts.bin')
