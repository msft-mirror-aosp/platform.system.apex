// Copyright (C) 2018 The Android Open Source Project
//
// Licensed under the Apache License, Version 2.0 (the "License");
// you may not use this file except in compliance with the License.
// You may obtain a copy of the License at
//
//      http://www.apache.org/licenses/LICENSE-2.0
//
// Unless required by applicable law or agreed to in writing, software
// distributed under the License is distributed on an "AS IS" BASIS,
// WITHOUT WARRANTIES OR CONDITIONS OF ANY KIND, either express or implied.
// See the License for the specific language governing permissions and
// limitations under the License.

apexer_tools = [
      "apexer",
      "aapt2",
      "avbtool",
      "e2fsdroid",
      "mke2fs",
      "resize2fs",
      "sefcontext_compile",
      "zipalign",
      // TODO(b/124476339) apex doesn't follow 'required' dependencies so we need to include this
      // manually for 'avbtool'.
      "fec",
]

<<<<<<< HEAD
python_library_host {
    name: "apex_manifest",
    srcs: [
        "apex_manifest.py",
    ],
    version: {
        py2: {
            enabled: true,
        },
        py3: {
            enabled: true,
        },
    },
    libs: [
        "apex_manifest_proto",
    ],
}
=======
// TODO(b/157110982): cannot specify "required" dependency on go binary
apexer_go_tools = [
      "merge_zips",
      "soong_zip",
]
>>>>>>> 6bddd6b6

python_binary_host {
    name: "apexer",
    srcs: [
        "apexer.py",
    ],
    version: {
        py2: {
            enabled: true,
            embedded_launcher: true,
        },
        py3: {
            enabled: false,
        },
    },
    libs: [
        "apex_manifest",
        "apex_build_info_proto",
        "manifest_utils",
    ],
    required: apexer_tools,
}

python_binary_host {
    name: "conv_apex_manifest",
    srcs: [
        "conv_apex_manifest.py",
    ],
    version: {
        py2: {
            enabled: true,
            embedded_launcher: true,
        },
        py3: {
            enabled: false,
        },
    },
    libs: [
        "apex_manifest_proto",
    ],
}

apex_key {
  name: "com.android.support.apexer.key",
  public_key: "etc/com.android.support.apexer.avbpubkey",
  private_key: "etc/com.android.support.apexer.pem",
}

// This is a host-apex that contains all the binaries needed to create new apex's seprate from
// soong.
apex_test {
  name: "com.android.support.apexer",
  payload_type: "zip",
  host_supported: true,
  device_supported: false,
  manifest: "etc/manifest.json",
  ignore_system_library_special_case: true,
  key: "com.android.support.apexer.key",
<<<<<<< HEAD
  binaries: apexer_tools,
}

// TODO(b/148659029): this test can't run in TEST_MAPPING.
python_test_host {
    name: "apexer_test",
    main: "apexer_test.py",
    srcs: [
        "apexer_test.py",
    ],
    data: [
        ":com.android.example.apex",
        ":com.android.example-legacy.apex",
        ":com.android.example-logging_parent.apex",
        ":com.android.example-overridden_package_name.apex",
        "testdata/com.android.example.apex.avbpubkey",
        "testdata/com.android.example.apex.pem",
        "testdata/com.android.example.apex.pk8",
        "testdata/com.android.example.apex.x509.pem",
    ],
    version: {
        py2: {
            enabled: false,
        },
        py3: {
            enabled: true,
        },
    },
    test_suites: ["general-tests"],
    libs: [
        "apex_manifest",
    ],
    required: [
        "apexer",
        "deapexer"
    ],
=======
  binaries: apexer_tools + apexer_go_tools,
>>>>>>> 6bddd6b6
}<|MERGE_RESOLUTION|>--- conflicted
+++ resolved
@@ -26,7 +26,12 @@
       "fec",
 ]
 
-<<<<<<< HEAD
+// TODO(b/157110982): cannot specify "required" dependency on go binary
+apexer_go_tools = [
+      "merge_zips",
+      "soong_zip",
+]
+
 python_library_host {
     name: "apex_manifest",
     srcs: [
@@ -44,13 +49,6 @@
         "apex_manifest_proto",
     ],
 }
-=======
-// TODO(b/157110982): cannot specify "required" dependency on go binary
-apexer_go_tools = [
-      "merge_zips",
-      "soong_zip",
-]
->>>>>>> 6bddd6b6
 
 python_binary_host {
     name: "apexer",
@@ -109,8 +107,7 @@
   manifest: "etc/manifest.json",
   ignore_system_library_special_case: true,
   key: "com.android.support.apexer.key",
-<<<<<<< HEAD
-  binaries: apexer_tools,
+  binaries: apexer_tools + apexer_go_tools,
 }
 
 // TODO(b/148659029): this test can't run in TEST_MAPPING.
@@ -146,7 +143,4 @@
         "apexer",
         "deapexer"
     ],
-=======
-  binaries: apexer_tools + apexer_go_tools,
->>>>>>> 6bddd6b6
 }